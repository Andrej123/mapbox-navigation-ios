Pod::Spec.new do |s|

  # ―――  Spec Metadata  ―――――――――――――――――――――――――――――――――――――――――――――――――――――――――― #

  s.name = "MapboxCoreNavigation"
  s.version = "0.5.0"
  s.summary = "Core components for turn-by-turn navigation on iOS."

  s.description  = <<-DESC
  Mapbox Core Navigation provides the core spatial and timing logic for turn-by-turn navigation along a route. For a complete turn-by-turn navigation interface, use the Mapbox Navigation SDK for iOS (MapboxNavigation).
                   DESC

  s.homepage = "https://www.mapbox.com/navigation-sdk/"
  s.documentation_url = "https://mapbox.github.io/mapbox-navigation-ios/navigation/"

  # ―――  Spec License  ――――――――――――――――――――――――――――――――――――――――――――――――――――――――――― #

  s.license = { :type => "ISC", :file => "LICENSE.md" }

  # ――― Author Metadata  ――――――――――――――――――――――――――――――――――――――――――――――――――――――――― #

  s.author = { "Mapbox" => "mobile@mapbox.com" }
  s.social_media_url = "https://twitter.com/mapbox"

  # ――― Platform Specifics ――――――――――――――――――――――――――――――――――――――――――――――――――――――― #

  s.ios.deployment_target = "8.0"


  # ――― Source Location ―――――――――――――――――――――――――――――――――――――――――――――――――――――――――― #

  s.source = { :git => "https://github.com/mapbox/mapbox-navigation-ios.git", :tag => "v#{s.version.to_s}" }

  # ――― Source Code ―――――――――――――――――――――――――――――――――――――――――――――――――――――――――――――― #

  s.source_files = "MapboxCoreNavigation"

  # ――― Project Settings ――――――――――――――――――――――――――――――――――――――――――――――――――――――――― #

  s.requires_arc = true
  s.module_name = "MapboxCoreNavigation"

<<<<<<< HEAD
  s.dependency "MapboxDirections.swift", "~> 0.10.0"
  s.dependency "OSRMTextInstructions", "~> 0.2.0"
  s.dependency "MapboxMobileEvents", "~> 0.2"
=======
  s.dependency "MapboxDirections.swift", "~> 0.10"
  s.dependency "OSRMTextInstructions", "~> 0.3"
>>>>>>> ae9f5f13

end<|MERGE_RESOLUTION|>--- conflicted
+++ resolved
@@ -40,13 +40,8 @@
   s.requires_arc = true
   s.module_name = "MapboxCoreNavigation"
 
-<<<<<<< HEAD
-  s.dependency "MapboxDirections.swift", "~> 0.10.0"
-  s.dependency "OSRMTextInstructions", "~> 0.2.0"
-  s.dependency "MapboxMobileEvents", "~> 0.2"
-=======
   s.dependency "MapboxDirections.swift", "~> 0.10"
   s.dependency "OSRMTextInstructions", "~> 0.3"
->>>>>>> ae9f5f13
+  s.dependency "MapboxMobileEvents", "~> 0.2"
 
 end