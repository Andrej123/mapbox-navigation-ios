// !$*UTF8*$!
{
	archiveVersion = 1;
	classes = {
	};
	objectVersion = 46;
	objects = {

/* Begin PBXBuildFile section */
		35002D611E5F6ADB0090E733 /* Assets.xcassets in Resources */ = {isa = PBXBuildFile; fileRef = 35002D5F1E5F6ADB0090E733 /* Assets.xcassets */; };
		35002D621E5F6ADB0090E733 /* Base.lproj in Resources */ = {isa = PBXBuildFile; fileRef = 35002D601E5F6ADB0090E733 /* Base.lproj */; };
		35002D691E5F6B2F0090E733 /* Main.storyboard in Resources */ = {isa = PBXBuildFile; fileRef = 35002D661E5F6B1B0090E733 /* Main.storyboard */; };
		35002D6E1E5F6C7F0090E733 /* Assets.xcassets in Resources */ = {isa = PBXBuildFile; fileRef = 35002D6A1E5F6C7F0090E733 /* Assets.xcassets */; };
		35002D6F1E5F6C7F0090E733 /* Base.lproj in Resources */ = {isa = PBXBuildFile; fileRef = 35002D6B1E5F6C7F0090E733 /* Base.lproj */; };
		35002D711E5F6C7F0090E733 /* main.m in Sources */ = {isa = PBXBuildFile; fileRef = 35002D6D1E5F6C7F0090E733 /* main.m */; };
		35002D761E5F6CD30090E733 /* Main.storyboard in Resources */ = {isa = PBXBuildFile; fileRef = 35002D741E5F6CD30090E733 /* Main.storyboard */; };
		35025F3F1F051DD2002BA3EA /* DialogViewController.swift in Sources */ = {isa = PBXBuildFile; fileRef = 35025F3E1F051DD2002BA3EA /* DialogViewController.swift */; };
		351174F41EF1C0530065E248 /* ReplayLocationManager.swift in Sources */ = {isa = PBXBuildFile; fileRef = 351174F31EF1C0530065E248 /* ReplayLocationManager.swift */; };
		351927361F0FA072003A702D /* ScreenCapture.swift in Sources */ = {isa = PBXBuildFile; fileRef = 351927351F0FA072003A702D /* ScreenCapture.swift */; };
		351A40161F0291D100E6D378 /* PollyVoiceController.swift in Sources */ = {isa = PBXBuildFile; fileRef = 351A40151F0291D100E6D378 /* PollyVoiceController.swift */; };
		351BEBF11E5BCC63006FE110 /* MGLMapView.swift in Sources */ = {isa = PBXBuildFile; fileRef = 351BEBDF1E5BCC63006FE110 /* MGLMapView.swift */; };
		351BEBF21E5BCC63006FE110 /* Style.swift in Sources */ = {isa = PBXBuildFile; fileRef = 351BEBE01E5BCC63006FE110 /* Style.swift */; };
		351BEBF51E5BCC63006FE110 /* RouteManeuverViewController.swift in Sources */ = {isa = PBXBuildFile; fileRef = 351BEBE31E5BCC63006FE110 /* RouteManeuverViewController.swift */; };
		351BEBF61E5BCC63006FE110 /* RouteMapViewController.swift in Sources */ = {isa = PBXBuildFile; fileRef = 351BEBE41E5BCC63006FE110 /* RouteMapViewController.swift */; };
		351BEBF71E5BCC63006FE110 /* RoutePageViewController.swift in Sources */ = {isa = PBXBuildFile; fileRef = 351BEBE51E5BCC63006FE110 /* RoutePageViewController.swift */; };
		351BEBF91E5BCC63006FE110 /* RouteTableViewCell.swift in Sources */ = {isa = PBXBuildFile; fileRef = 351BEBE71E5BCC63006FE110 /* RouteTableViewCell.swift */; };
		351BEBFA1E5BCC63006FE110 /* RouteTableViewController.swift in Sources */ = {isa = PBXBuildFile; fileRef = 351BEBE81E5BCC63006FE110 /* RouteTableViewController.swift */; };
		351BEBFB1E5BCC63006FE110 /* RouteTableViewHeaderView.swift in Sources */ = {isa = PBXBuildFile; fileRef = 351BEBE91E5BCC63006FE110 /* RouteTableViewHeaderView.swift */; };
		351BEBFC1E5BCC63006FE110 /* NavigationViewController.swift in Sources */ = {isa = PBXBuildFile; fileRef = 351BEBEA1E5BCC63006FE110 /* NavigationViewController.swift */; };
		351BEBFD1E5BCC63006FE110 /* String.swift in Sources */ = {isa = PBXBuildFile; fileRef = 351BEBEB1E5BCC63006FE110 /* String.swift */; };
		351BEBFF1E5BCC63006FE110 /* StyleKitArrows.swift in Sources */ = {isa = PBXBuildFile; fileRef = 351BEBED1E5BCC63006FE110 /* StyleKitArrows.swift */; };
		351BEC011E5BCC63006FE110 /* TurnArrowView.swift in Sources */ = {isa = PBXBuildFile; fileRef = 351BEBEF1E5BCC63006FE110 /* TurnArrowView.swift */; };
		351BEC021E5BCC63006FE110 /* UIView.swift in Sources */ = {isa = PBXBuildFile; fileRef = 351BEBF01E5BCC63006FE110 /* UIView.swift */; };
		351BEC051E5BCC6C006FE110 /* LaneArrowView.swift in Sources */ = {isa = PBXBuildFile; fileRef = 351BEC031E5BCC6C006FE110 /* LaneArrowView.swift */; };
		351BEC061E5BCC6C006FE110 /* ManeuverDirection.swift in Sources */ = {isa = PBXBuildFile; fileRef = 351BEC041E5BCC6C006FE110 /* ManeuverDirection.swift */; };
		351BEC0D1E5BCC72006FE110 /* Bundle.swift in Sources */ = {isa = PBXBuildFile; fileRef = 351BEC081E5BCC72006FE110 /* Bundle.swift */; };
		351BEC0E1E5BCC72006FE110 /* DashedLineView.swift in Sources */ = {isa = PBXBuildFile; fileRef = 351BEC091E5BCC72006FE110 /* DashedLineView.swift */; };
		351BEC291E5BD530006FE110 /* Assets.xcassets in Resources */ = {isa = PBXBuildFile; fileRef = 351BEC281E5BD530006FE110 /* Assets.xcassets */; };
		351BEC2B1E5BD538006FE110 /* Shields.plist in Resources */ = {isa = PBXBuildFile; fileRef = 351BEC2A1E5BD538006FE110 /* Shields.plist */; };
		35213DAF1EC456E800A62B21 /* FBSnapshotTestCase.framework in Frameworks */ = {isa = PBXBuildFile; fileRef = 35213DAD1EC456CF00A62B21 /* FBSnapshotTestCase.framework */; };
		3525449D1E663D32004C8F1C /* MapboxCoreNavigation.framework in Frameworks */ = {isa = PBXBuildFile; fileRef = C5ADFBC91DDCC7840011824B /* MapboxCoreNavigation.framework */; };
		3525449E1E664E0F004C8F1C /* AWSPolly.framework in Embed Frameworks */ = {isa = PBXBuildFile; fileRef = 354BD4F11E6634C500AE1344 /* AWSPolly.framework */; settings = {ATTRIBUTES = (CodeSignOnCopy, RemoveHeadersOnCopy, ); }; };
		3525449F1E664E2D004C8F1C /* AWSCore.framework in Embed Frameworks */ = {isa = PBXBuildFile; fileRef = 354BD4F61E6638E800AE1344 /* AWSCore.framework */; settings = {ATTRIBUTES = (CodeSignOnCopy, RemoveHeadersOnCopy, ); }; };
		352544A01E665AA3004C8F1C /* AWSCore.framework in Embed Frameworks */ = {isa = PBXBuildFile; fileRef = 354BD4F61E6638E800AE1344 /* AWSCore.framework */; settings = {ATTRIBUTES = (CodeSignOnCopy, RemoveHeadersOnCopy, ); }; };
		352544A11E665AA3004C8F1C /* AWSPolly.framework in Embed Frameworks */ = {isa = PBXBuildFile; fileRef = 354BD4F11E6634C500AE1344 /* AWSPolly.framework */; settings = {ATTRIBUTES = (CodeSignOnCopy, RemoveHeadersOnCopy, ); }; };
		352690491ECC843700E387BD /* Fixture.swift in Sources */ = {isa = PBXBuildFile; fileRef = 352690481ECC843700E387BD /* Fixture.swift */; };
		3527D2B91EC4619400C07FC9 /* Fixtures.xcassets in Resources */ = {isa = PBXBuildFile; fileRef = 3527D2B61EC45FBD00C07FC9 /* Fixtures.xcassets */; };
		352BBC3B1E5E6A0C00703DF1 /* MapboxCoreNavigation.framework in Frameworks */ = {isa = PBXBuildFile; fileRef = C5ADFBC91DDCC7840011824B /* MapboxCoreNavigation.framework */; };
		352BBC401E5E6C9F00703DF1 /* AppDelegate.m in Sources */ = {isa = PBXBuildFile; fileRef = 35C6A3471E5E418D0004CA57 /* AppDelegate.m */; };
		352BBC421E5E72C500703DF1 /* Geometry.swift in Sources */ = {isa = PBXBuildFile; fileRef = C5ADFBFD1DDCC9CE0011824B /* Geometry.swift */; };
		352BBC4A1E5E78D700703DF1 /* Example_SwiftTests.swift in Sources */ = {isa = PBXBuildFile; fileRef = 352BBC491E5E78D700703DF1 /* Example_SwiftTests.swift */; };
		352BBC581E5E78EA00703DF1 /* Example_Objective_CTests.m in Sources */ = {isa = PBXBuildFile; fileRef = 352BBC571E5E78EA00703DF1 /* Example_Objective_CTests.m */; };
		353E68FC1EF0B7F8007B2AE5 /* NavigationLocationManager.swift in Sources */ = {isa = PBXBuildFile; fileRef = 353E68FB1EF0B7F8007B2AE5 /* NavigationLocationManager.swift */; };
		353E68FE1EF0B985007B2AE5 /* Bundle.swift in Sources */ = {isa = PBXBuildFile; fileRef = 353E68FD1EF0B985007B2AE5 /* Bundle.swift */; };
		353E69011EF0C2B6007B2AE5 /* DefaultLocationManager.swift in Sources */ = {isa = PBXBuildFile; fileRef = 353E69001EF0C2B6007B2AE5 /* DefaultLocationManager.swift */; };
		353E69041EF0C4E5007B2AE5 /* SimulatedLocationManager.swift in Sources */ = {isa = PBXBuildFile; fileRef = 353E69031EF0C4E5007B2AE5 /* SimulatedLocationManager.swift */; };
		354A01B91E66256600D765C2 /* MapboxDirections.framework in Frameworks */ = {isa = PBXBuildFile; fileRef = 354A01B81E66256600D765C2 /* MapboxDirections.framework */; };
		354A01BF1E6625D100D765C2 /* Mapbox.framework in Frameworks */ = {isa = PBXBuildFile; fileRef = 35A1D3651E6624EF00A48FE8 /* Mapbox.framework */; };
		354A01C21E66265100D765C2 /* Mapbox.framework in Frameworks */ = {isa = PBXBuildFile; fileRef = 35A1D3651E6624EF00A48FE8 /* Mapbox.framework */; };
		354A01C31E66265100D765C2 /* Mapbox.framework in Embed Frameworks */ = {isa = PBXBuildFile; fileRef = 35A1D3651E6624EF00A48FE8 /* Mapbox.framework */; settings = {ATTRIBUTES = (CodeSignOnCopy, RemoveHeadersOnCopy, ); }; };
		354A01C51E66265600D765C2 /* SDWebImage.framework in Frameworks */ = {isa = PBXBuildFile; fileRef = 354A01BE1E6625A900D765C2 /* SDWebImage.framework */; };
		354A01C61E66265600D765C2 /* SDWebImage.framework in Embed Frameworks */ = {isa = PBXBuildFile; fileRef = 354A01BE1E6625A900D765C2 /* SDWebImage.framework */; settings = {ATTRIBUTES = (CodeSignOnCopy, RemoveHeadersOnCopy, ); }; };
		354A01C71E66265800D765C2 /* Pulley.framework in Frameworks */ = {isa = PBXBuildFile; fileRef = 354A01BD1E66259E00D765C2 /* Pulley.framework */; };
		354A01C81E66265800D765C2 /* Pulley.framework in Embed Frameworks */ = {isa = PBXBuildFile; fileRef = 354A01BD1E66259E00D765C2 /* Pulley.framework */; settings = {ATTRIBUTES = (CodeSignOnCopy, RemoveHeadersOnCopy, ); }; };
		354A01C91E66265B00D765C2 /* Polyline.framework in Frameworks */ = {isa = PBXBuildFile; fileRef = 354A01BC1E66259600D765C2 /* Polyline.framework */; };
		354A01CA1E66265B00D765C2 /* Polyline.framework in Embed Frameworks */ = {isa = PBXBuildFile; fileRef = 354A01BC1E66259600D765C2 /* Polyline.framework */; settings = {ATTRIBUTES = (CodeSignOnCopy, RemoveHeadersOnCopy, ); }; };
		354A01CB1E66265D00D765C2 /* OSRMTextInstructions.framework in Frameworks */ = {isa = PBXBuildFile; fileRef = 354A01BB1E66258A00D765C2 /* OSRMTextInstructions.framework */; };
		354A01CC1E66265D00D765C2 /* OSRMTextInstructions.framework in Embed Frameworks */ = {isa = PBXBuildFile; fileRef = 354A01BB1E66258A00D765C2 /* OSRMTextInstructions.framework */; settings = {ATTRIBUTES = (CodeSignOnCopy, RemoveHeadersOnCopy, ); }; };
		354A01CF1E66266100D765C2 /* MapboxDirections.framework in Frameworks */ = {isa = PBXBuildFile; fileRef = 354A01B81E66256600D765C2 /* MapboxDirections.framework */; };
		354A01D01E66266100D765C2 /* MapboxDirections.framework in Embed Frameworks */ = {isa = PBXBuildFile; fileRef = 354A01B81E66256600D765C2 /* MapboxDirections.framework */; settings = {ATTRIBUTES = (CodeSignOnCopy, RemoveHeadersOnCopy, ); }; };
		354A01D51E6626AC00D765C2 /* MapboxCoreNavigation.framework in Embed Frameworks */ = {isa = PBXBuildFile; fileRef = C5ADFBC91DDCC7840011824B /* MapboxCoreNavigation.framework */; settings = {ATTRIBUTES = (CodeSignOnCopy, RemoveHeadersOnCopy, ); }; };
		354A01D61E6626AC00D765C2 /* MapboxNavigation.framework in Embed Frameworks */ = {isa = PBXBuildFile; fileRef = 351BEBD71E5BCC28006FE110 /* MapboxNavigation.framework */; settings = {ATTRIBUTES = (CodeSignOnCopy, RemoveHeadersOnCopy, ); }; };
		354A01DB1E6626E900D765C2 /* MapboxCoreNavigation.framework in Frameworks */ = {isa = PBXBuildFile; fileRef = C5ADFBC91DDCC7840011824B /* MapboxCoreNavigation.framework */; };
		354A01DC1E6626E900D765C2 /* MapboxCoreNavigation.framework in Embed Frameworks */ = {isa = PBXBuildFile; fileRef = C5ADFBC91DDCC7840011824B /* MapboxCoreNavigation.framework */; settings = {ATTRIBUTES = (CodeSignOnCopy, RemoveHeadersOnCopy, ); }; };
		354A01DD1E6626EA00D765C2 /* MapboxNavigation.framework in Frameworks */ = {isa = PBXBuildFile; fileRef = 351BEBD71E5BCC28006FE110 /* MapboxNavigation.framework */; };
		354A01DE1E6626EA00D765C2 /* MapboxNavigation.framework in Embed Frameworks */ = {isa = PBXBuildFile; fileRef = 351BEBD71E5BCC28006FE110 /* MapboxNavigation.framework */; settings = {ATTRIBUTES = (CodeSignOnCopy, RemoveHeadersOnCopy, ); }; };
		354A01E01E6626EF00D765C2 /* SDWebImage.framework in Frameworks */ = {isa = PBXBuildFile; fileRef = 354A01BE1E6625A900D765C2 /* SDWebImage.framework */; };
		354A01E11E6626EF00D765C2 /* SDWebImage.framework in Embed Frameworks */ = {isa = PBXBuildFile; fileRef = 354A01BE1E6625A900D765C2 /* SDWebImage.framework */; settings = {ATTRIBUTES = (CodeSignOnCopy, RemoveHeadersOnCopy, ); }; };
		354A01E21E6626EF00D765C2 /* Pulley.framework in Frameworks */ = {isa = PBXBuildFile; fileRef = 354A01BD1E66259E00D765C2 /* Pulley.framework */; };
		354A01E31E6626EF00D765C2 /* Pulley.framework in Embed Frameworks */ = {isa = PBXBuildFile; fileRef = 354A01BD1E66259E00D765C2 /* Pulley.framework */; settings = {ATTRIBUTES = (CodeSignOnCopy, RemoveHeadersOnCopy, ); }; };
		354A01E41E6626EF00D765C2 /* Polyline.framework in Frameworks */ = {isa = PBXBuildFile; fileRef = 354A01BC1E66259600D765C2 /* Polyline.framework */; };
		354A01E51E6626EF00D765C2 /* Polyline.framework in Embed Frameworks */ = {isa = PBXBuildFile; fileRef = 354A01BC1E66259600D765C2 /* Polyline.framework */; settings = {ATTRIBUTES = (CodeSignOnCopy, RemoveHeadersOnCopy, ); }; };
		354A01E61E6626EF00D765C2 /* OSRMTextInstructions.framework in Frameworks */ = {isa = PBXBuildFile; fileRef = 354A01BB1E66258A00D765C2 /* OSRMTextInstructions.framework */; };
		354A01E71E6626EF00D765C2 /* OSRMTextInstructions.framework in Embed Frameworks */ = {isa = PBXBuildFile; fileRef = 354A01BB1E66258A00D765C2 /* OSRMTextInstructions.framework */; settings = {ATTRIBUTES = (CodeSignOnCopy, RemoveHeadersOnCopy, ); }; };
		354A01EA1E6626EF00D765C2 /* MapboxDirections.framework in Frameworks */ = {isa = PBXBuildFile; fileRef = 354A01B81E66256600D765C2 /* MapboxDirections.framework */; };
		354A01EB1E6626EF00D765C2 /* MapboxDirections.framework in Embed Frameworks */ = {isa = PBXBuildFile; fileRef = 354A01B81E66256600D765C2 /* MapboxDirections.framework */; settings = {ATTRIBUTES = (CodeSignOnCopy, RemoveHeadersOnCopy, ); }; };
		354A01EC1E6626EF00D765C2 /* Mapbox.framework in Frameworks */ = {isa = PBXBuildFile; fileRef = 35A1D3651E6624EF00A48FE8 /* Mapbox.framework */; };
		354A01ED1E6626EF00D765C2 /* Mapbox.framework in Embed Frameworks */ = {isa = PBXBuildFile; fileRef = 35A1D3651E6624EF00A48FE8 /* Mapbox.framework */; settings = {ATTRIBUTES = (CodeSignOnCopy, RemoveHeadersOnCopy, ); }; };
		354BD4F51E6637D500AE1344 /* AWSPolly.framework in Frameworks */ = {isa = PBXBuildFile; fileRef = 354BD4F11E6634C500AE1344 /* AWSPolly.framework */; };
		354D9F861EF2FCF60006FAA8 /* CLLocation.swift in Sources */ = {isa = PBXBuildFile; fileRef = 3534CC811EF1FE1E00DECAFA /* CLLocation.swift */; };
		354D9F891EF2FE900006FAA8 /* tunnel.json in Resources */ = {isa = PBXBuildFile; fileRef = 354D9F871EF2FE900006FAA8 /* tunnel.json */; };
		355D20DC1EF30A6D0012B1E0 /* tunnel.route in Resources */ = {isa = PBXBuildFile; fileRef = 355D20DB1EF30A6D0012B1E0 /* tunnel.route */; };
		355DB5751EFA78070091BFB7 /* GGPark-to-BernalHeights.route in Resources */ = {isa = PBXBuildFile; fileRef = 355DB5741EFA78070091BFB7 /* GGPark-to-BernalHeights.route */; };
		355DB5771EFA780E0091BFB7 /* UnionSquare-to-GGPark.route in Resources */ = {isa = PBXBuildFile; fileRef = 355DB5761EFA780E0091BFB7 /* UnionSquare-to-GGPark.route */; };
		35718BE71EF3194200AFA3D1 /* tunnel.json in Resources */ = {isa = PBXBuildFile; fileRef = 35718BE41EF316BA00AFA3D1 /* tunnel.json */; };
		35718BE81EF3194500AFA3D1 /* tunnel.route in Resources */ = {isa = PBXBuildFile; fileRef = 35718BE31EF316BA00AFA3D1 /* tunnel.route */; };
		35726EE81F0856E900AFA1B6 /* DefaultStyle.swift in Sources */ = {isa = PBXBuildFile; fileRef = 35726EE71F0856E900AFA1B6 /* DefaultStyle.swift */; };
		358D14661E5E3B7700ADE590 /* AppDelegate.swift in Sources */ = {isa = PBXBuildFile; fileRef = 358D14651E5E3B7700ADE590 /* AppDelegate.swift */; };
		358D14681E5E3B7700ADE590 /* ViewController.swift in Sources */ = {isa = PBXBuildFile; fileRef = 358D14671E5E3B7700ADE590 /* ViewController.swift */; };
		359D00CF1E732D7100C2E770 /* Polyline.framework in Frameworks */ = {isa = PBXBuildFile; fileRef = 354A01BC1E66259600D765C2 /* Polyline.framework */; };
		35A5413B1EFC052700E49846 /* RouteOptions.swift in Sources */ = {isa = PBXBuildFile; fileRef = 35A5413A1EFC052700E49846 /* RouteOptions.swift */; };
		35B711D21E5E7AD2001EDA8D /* MapboxNavigationTests.swift in Sources */ = {isa = PBXBuildFile; fileRef = 35B711D11E5E7AD2001EDA8D /* MapboxNavigationTests.swift */; };
		35B711D41E5E7AD2001EDA8D /* MapboxNavigation.framework in Frameworks */ = {isa = PBXBuildFile; fileRef = 351BEBD71E5BCC28006FE110 /* MapboxNavigation.framework */; };
		35B839491E2E3D5D0045A868 /* MBRouteController.m in Sources */ = {isa = PBXBuildFile; fileRef = 35B839481E2E3D5D0045A868 /* MBRouteController.m */; };
		35C6A35B1E5E418D0004CA57 /* ViewController.m in Sources */ = {isa = PBXBuildFile; fileRef = 35C6A34D1E5E418D0004CA57 /* ViewController.m */; };
		35C9973F1E732C1B00544D1C /* RouteVoiceController.swift in Sources */ = {isa = PBXBuildFile; fileRef = 35C9973E1E732C1B00544D1C /* RouteVoiceController.swift */; };
		35C997411E732C5400544D1C /* RouteStepFormatter.swift in Sources */ = {isa = PBXBuildFile; fileRef = 35C997401E732C5400544D1C /* RouteStepFormatter.swift */; };
		35CF34B11F0A733200C2692E /* UIFont.swift in Sources */ = {isa = PBXBuildFile; fileRef = 35CF34B01F0A733200C2692E /* UIFont.swift */; };
		35D457A71E2D253100A89946 /* MBRouteController.h in Headers */ = {isa = PBXBuildFile; fileRef = 35D457A61E2D253100A89946 /* MBRouteController.h */; settings = {ATTRIBUTES = (Public, ); }; };
		35D825FB1E6A2DBE0088F83B /* MGLMapView+MGLNavigationAdditions.h in Headers */ = {isa = PBXBuildFile; fileRef = 35D825F91E6A2DBE0088F83B /* MGLMapView+MGLNavigationAdditions.h */; settings = {ATTRIBUTES = (Public, ); }; };
		35D825FC1E6A2DBE0088F83B /* MGLMapView+MGLNavigationAdditions.m in Sources */ = {isa = PBXBuildFile; fileRef = 35D825FA1E6A2DBE0088F83B /* MGLMapView+MGLNavigationAdditions.m */; };
		35D825FE1E6A2EC60088F83B /* MapboxNavigation.h in Headers */ = {isa = PBXBuildFile; fileRef = 35D825FD1E6A2EC60088F83B /* MapboxNavigation.h */; settings = {ATTRIBUTES = (Public, ); }; };
		6441B16A1EFC64E50076499F /* WaypointConfirmationViewController.swift in Sources */ = {isa = PBXBuildFile; fileRef = 6441B1691EFC64E50076499F /* WaypointConfirmationViewController.swift */; };
		64847A041F04629D003F3A69 /* Feedback.swift in Sources */ = {isa = PBXBuildFile; fileRef = 64847A031F04629D003F3A69 /* Feedback.swift */; };
		C5000A931EC25C6E00563EA9 /* Abbreviations.swift in Sources */ = {isa = PBXBuildFile; fileRef = C5000A921EC25C6E00563EA9 /* Abbreviations.swift */; };
		C520EE901EBB84F9008805BC /* Navigation.storyboard in Resources */ = {isa = PBXBuildFile; fileRef = C520EE921EBB84F9008805BC /* Navigation.storyboard */; };
		C5212B551EC4BE97009538EB /* Abbreviations.plist in Resources */ = {isa = PBXBuildFile; fileRef = C5212B571EC4BE97009538EB /* Abbreviations.plist */; };
		C52AC1261DF0E48600396B9F /* RouteProgressTests.swift in Sources */ = {isa = PBXBuildFile; fileRef = C52AC1251DF0E48600396B9F /* RouteProgressTests.swift */; };
		C52D09CC1DEF444D00BE3C5C /* GeometryTests.swift in Sources */ = {isa = PBXBuildFile; fileRef = C52D09CB1DEF444D00BE3C5C /* GeometryTests.swift */; };
		C52D09CE1DEF5E5100BE3C5C /* route.json in Resources */ = {isa = PBXBuildFile; fileRef = C52D09CD1DEF5E5100BE3C5C /* route.json */; };
		C52D09D31DEF636C00BE3C5C /* Fixture.swift in Sources */ = {isa = PBXBuildFile; fileRef = C52D09D21DEF636C00BE3C5C /* Fixture.swift */; };
		C53208AB1E81FFB900910266 /* NavigationMapView.swift in Sources */ = {isa = PBXBuildFile; fileRef = C53208AA1E81FFB900910266 /* NavigationMapView.swift */; };
		C55CEB281EB7E4240065D7D9 /* Locale.swift in Sources */ = {isa = PBXBuildFile; fileRef = C55CEB271EB7E4240065D7D9 /* Locale.swift */; };
		C578DA081EFD0FFF0052079F /* String.swift in Sources */ = {isa = PBXBuildFile; fileRef = C578DA071EFD0FFF0052079F /* String.swift */; };
		C58159011EA6D02700FC6C3D /* MGLVectorSource.swift in Sources */ = {isa = PBXBuildFile; fileRef = C58159001EA6D02700FC6C3D /* MGLVectorSource.swift */; };
		C58D6BAD1DDCF2AE00387F53 /* Constants.swift in Sources */ = {isa = PBXBuildFile; fileRef = C58D6BAC1DDCF2AE00387F53 /* Constants.swift */; };
		C5ADFBD81DDCC7840011824B /* MapboxCoreNavigationTests.swift in Sources */ = {isa = PBXBuildFile; fileRef = C5ADFBD71DDCC7840011824B /* MapboxCoreNavigationTests.swift */; };
		C5C94C1B1DDCD22B0097296A /* MapboxCoreNavigation.h in Headers */ = {isa = PBXBuildFile; fileRef = C5ADFBCC1DDCC7840011824B /* MapboxCoreNavigation.h */; settings = {ATTRIBUTES = (Public, ); }; };
		C5C94C1C1DDCD2340097296A /* RouteController.swift in Sources */ = {isa = PBXBuildFile; fileRef = C5ADFBF91DDCC9580011824B /* RouteController.swift */; };
		C5C94C1D1DDCD2370097296A /* RouteProgress.swift in Sources */ = {isa = PBXBuildFile; fileRef = C5ADFBFB1DDCC9AD0011824B /* RouteProgress.swift */; };
		C5C94C1E1DDCD23A0097296A /* Geometry.swift in Sources */ = {isa = PBXBuildFile; fileRef = C5ADFBFD1DDCC9CE0011824B /* Geometry.swift */; };
		C5CFE4881EF2FD4C006F48E8 /* MGLMapboxEvents.swift in Sources */ = {isa = PBXBuildFile; fileRef = C5CFE4871EF2FD4C006F48E8 /* MGLMapboxEvents.swift */; };
		C5D9800D1EFA8BA9006DBF2E /* CustomViewController.swift in Sources */ = {isa = PBXBuildFile; fileRef = C5D9800C1EFA8BA9006DBF2E /* CustomViewController.swift */; };
		C5D9800F1EFBCDAD006DBF2E /* Date.swift in Sources */ = {isa = PBXBuildFile; fileRef = C5D9800E1EFBCDAD006DBF2E /* Date.swift */; };
		DAAE5F301EAE4C4700832871 /* Localizable.strings in Resources */ = {isa = PBXBuildFile; fileRef = DAAE5F321EAE4C4700832871 /* Localizable.strings */; };
		DAB2CCE71DF7AFDF001B2FE1 /* dc-line.geojson in Resources */ = {isa = PBXBuildFile; fileRef = DAB2CCE61DF7AFDE001B2FE1 /* dc-line.geojson */; };
		DAFA92071F01735000A7FB09 /* DistanceFormatter.swift in Sources */ = {isa = PBXBuildFile; fileRef = 351BEC0B1E5BCC72006FE110 /* DistanceFormatter.swift */; };
/* End PBXBuildFile section */

/* Begin PBXContainerItemProxy section */
		3525449B1E663D2C004C8F1C /* PBXContainerItemProxy */ = {
			isa = PBXContainerItemProxy;
			containerPortal = C5ADFBC01DDCC7840011824B /* Project object */;
			proxyType = 1;
			remoteGlobalIDString = C5ADFBC81DDCC7840011824B;
			remoteInfo = MapboxCoreNavigation;
		};
		352BBC3E1E5E6ADC00703DF1 /* PBXContainerItemProxy */ = {
			isa = PBXContainerItemProxy;
			containerPortal = C5ADFBC01DDCC7840011824B /* Project object */;
			proxyType = 1;
			remoteGlobalIDString = 358D14621E5E3B7700ADE590;
			remoteInfo = "Example-Swift";
		};
		352BBC4C1E5E78D700703DF1 /* PBXContainerItemProxy */ = {
			isa = PBXContainerItemProxy;
			containerPortal = C5ADFBC01DDCC7840011824B /* Project object */;
			proxyType = 1;
			remoteGlobalIDString = 358D14621E5E3B7700ADE590;
			remoteInfo = "Example-Swift";
		};
		352BBC5A1E5E78EA00703DF1 /* PBXContainerItemProxy */ = {
			isa = PBXContainerItemProxy;
			containerPortal = C5ADFBC01DDCC7840011824B /* Project object */;
			proxyType = 1;
			remoteGlobalIDString = 358D14A51E5E3FDC00ADE590;
			remoteInfo = "Example-Objective-C";
		};
		354A01D11E66268400D765C2 /* PBXContainerItemProxy */ = {
			isa = PBXContainerItemProxy;
			containerPortal = C5ADFBC01DDCC7840011824B /* Project object */;
			proxyType = 1;
			remoteGlobalIDString = 351BEBD61E5BCC28006FE110;
			remoteInfo = MapboxNavigation;
		};
		354A01D31E66268800D765C2 /* PBXContainerItemProxy */ = {
			isa = PBXContainerItemProxy;
			containerPortal = C5ADFBC01DDCC7840011824B /* Project object */;
			proxyType = 1;
			remoteGlobalIDString = C5ADFBC81DDCC7840011824B;
			remoteInfo = MapboxCoreNavigation;
		};
		354A01D71E6626D400D765C2 /* PBXContainerItemProxy */ = {
			isa = PBXContainerItemProxy;
			containerPortal = C5ADFBC01DDCC7840011824B /* Project object */;
			proxyType = 1;
			remoteGlobalIDString = C5ADFBC81DDCC7840011824B;
			remoteInfo = MapboxCoreNavigation;
		};
		354A01D91E6626D400D765C2 /* PBXContainerItemProxy */ = {
			isa = PBXContainerItemProxy;
			containerPortal = C5ADFBC01DDCC7840011824B /* Project object */;
			proxyType = 1;
			remoteGlobalIDString = 351BEBD61E5BCC28006FE110;
			remoteInfo = MapboxNavigation;
		};
		35B711D51E5E7AD2001EDA8D /* PBXContainerItemProxy */ = {
			isa = PBXContainerItemProxy;
			containerPortal = C5ADFBC01DDCC7840011824B /* Project object */;
			proxyType = 1;
			remoteGlobalIDString = 351BEBD61E5BCC28006FE110;
			remoteInfo = MapboxNavigation;
		};
		35CEA3571E5CEBBC009F2255 /* PBXContainerItemProxy */ = {
			isa = PBXContainerItemProxy;
			containerPortal = C5ADFBC01DDCC7840011824B /* Project object */;
			proxyType = 1;
			remoteGlobalIDString = C5ADFBC81DDCC7840011824B;
			remoteInfo = MapboxCoreNavigation;
		};
		C5ADFBD41DDCC7840011824B /* PBXContainerItemProxy */ = {
			isa = PBXContainerItemProxy;
			containerPortal = C5ADFBC01DDCC7840011824B /* Project object */;
			proxyType = 1;
			remoteGlobalIDString = C5ADFBC81DDCC7840011824B;
			remoteInfo = MapboxCoreNavigation;
		};
/* End PBXContainerItemProxy section */

/* Begin PBXCopyFilesBuildPhase section */
		354A01C41E66265100D765C2 /* Embed Frameworks */ = {
			isa = PBXCopyFilesBuildPhase;
			buildActionMask = 2147483647;
			dstPath = "";
			dstSubfolderSpec = 10;
			files = (
				3525449F1E664E2D004C8F1C /* AWSCore.framework in Embed Frameworks */,
				3525449E1E664E0F004C8F1C /* AWSPolly.framework in Embed Frameworks */,
				354A01D51E6626AC00D765C2 /* MapboxCoreNavigation.framework in Embed Frameworks */,
				354A01D61E6626AC00D765C2 /* MapboxNavigation.framework in Embed Frameworks */,
				354A01C81E66265800D765C2 /* Pulley.framework in Embed Frameworks */,
				354A01C61E66265600D765C2 /* SDWebImage.framework in Embed Frameworks */,
				354A01D01E66266100D765C2 /* MapboxDirections.framework in Embed Frameworks */,
				354A01CC1E66265D00D765C2 /* OSRMTextInstructions.framework in Embed Frameworks */,
				354A01CA1E66265B00D765C2 /* Polyline.framework in Embed Frameworks */,
				354A01C31E66265100D765C2 /* Mapbox.framework in Embed Frameworks */,
			);
			name = "Embed Frameworks";
			runOnlyForDeploymentPostprocessing = 0;
		};
		354A01DF1E6626EA00D765C2 /* Embed Frameworks */ = {
			isa = PBXCopyFilesBuildPhase;
			buildActionMask = 2147483647;
			dstPath = "";
			dstSubfolderSpec = 10;
			files = (
				352544A01E665AA3004C8F1C /* AWSCore.framework in Embed Frameworks */,
				352544A11E665AA3004C8F1C /* AWSPolly.framework in Embed Frameworks */,
				354A01DC1E6626E900D765C2 /* MapboxCoreNavigation.framework in Embed Frameworks */,
				354A01EB1E6626EF00D765C2 /* MapboxDirections.framework in Embed Frameworks */,
				354A01E51E6626EF00D765C2 /* Polyline.framework in Embed Frameworks */,
				354A01E11E6626EF00D765C2 /* SDWebImage.framework in Embed Frameworks */,
				354A01DE1E6626EA00D765C2 /* MapboxNavigation.framework in Embed Frameworks */,
				354A01E31E6626EF00D765C2 /* Pulley.framework in Embed Frameworks */,
				354A01E71E6626EF00D765C2 /* OSRMTextInstructions.framework in Embed Frameworks */,
				354A01ED1E6626EF00D765C2 /* Mapbox.framework in Embed Frameworks */,
			);
			name = "Embed Frameworks";
			runOnlyForDeploymentPostprocessing = 0;
		};
/* End PBXCopyFilesBuildPhase section */

/* Begin PBXFileReference section */
		35002D5D1E5F6ABB0090E733 /* Info.plist */ = {isa = PBXFileReference; fileEncoding = 4; lastKnownFileType = text.plist.xml; path = Info.plist; sourceTree = "<group>"; };
		35002D5F1E5F6ADB0090E733 /* Assets.xcassets */ = {isa = PBXFileReference; lastKnownFileType = folder.assetcatalog; path = Assets.xcassets; sourceTree = "<group>"; };
		35002D601E5F6ADB0090E733 /* Base.lproj */ = {isa = PBXFileReference; lastKnownFileType = folder; path = Base.lproj; sourceTree = "<group>"; };
		35002D671E5F6B1B0090E733 /* Base */ = {isa = PBXFileReference; lastKnownFileType = file.storyboard; name = Base; path = Base.lproj/Main.storyboard; sourceTree = "<group>"; };
		35002D6A1E5F6C7F0090E733 /* Assets.xcassets */ = {isa = PBXFileReference; lastKnownFileType = folder.assetcatalog; path = Assets.xcassets; sourceTree = "<group>"; };
		35002D6B1E5F6C7F0090E733 /* Base.lproj */ = {isa = PBXFileReference; lastKnownFileType = folder; path = Base.lproj; sourceTree = "<group>"; };
		35002D6C1E5F6C7F0090E733 /* Info.plist */ = {isa = PBXFileReference; fileEncoding = 4; lastKnownFileType = text.plist.xml; path = Info.plist; sourceTree = "<group>"; };
		35002D6D1E5F6C7F0090E733 /* main.m */ = {isa = PBXFileReference; fileEncoding = 4; lastKnownFileType = sourcecode.c.objc; path = main.m; sourceTree = "<group>"; };
		35002D751E5F6CD30090E733 /* Base */ = {isa = PBXFileReference; lastKnownFileType = file.storyboard; name = Base; path = Base.lproj/Main.storyboard; sourceTree = "<group>"; };
		35025F3E1F051DD2002BA3EA /* DialogViewController.swift */ = {isa = PBXFileReference; lastKnownFileType = sourcecode.swift; path = DialogViewController.swift; sourceTree = "<group>"; };
		351174F31EF1C0530065E248 /* ReplayLocationManager.swift */ = {isa = PBXFileReference; lastKnownFileType = sourcecode.swift; path = ReplayLocationManager.swift; sourceTree = "<group>"; };
		351927351F0FA072003A702D /* ScreenCapture.swift */ = {isa = PBXFileReference; fileEncoding = 4; lastKnownFileType = sourcecode.swift; path = ScreenCapture.swift; sourceTree = "<group>"; };
		351A40151F0291D100E6D378 /* PollyVoiceController.swift */ = {isa = PBXFileReference; lastKnownFileType = sourcecode.swift; path = PollyVoiceController.swift; sourceTree = "<group>"; };
		351BEBD71E5BCC28006FE110 /* MapboxNavigation.framework */ = {isa = PBXFileReference; explicitFileType = wrapper.framework; includeInIndex = 0; path = MapboxNavigation.framework; sourceTree = BUILT_PRODUCTS_DIR; };
		351BEBDA1E5BCC28006FE110 /* Info.plist */ = {isa = PBXFileReference; lastKnownFileType = text.plist.xml; path = Info.plist; sourceTree = "<group>"; };
		351BEBDF1E5BCC63006FE110 /* MGLMapView.swift */ = {isa = PBXFileReference; fileEncoding = 4; lastKnownFileType = sourcecode.swift; path = MGLMapView.swift; sourceTree = "<group>"; };
		351BEBE01E5BCC63006FE110 /* Style.swift */ = {isa = PBXFileReference; fileEncoding = 4; lastKnownFileType = sourcecode.swift; path = Style.swift; sourceTree = "<group>"; };
		351BEBE31E5BCC63006FE110 /* RouteManeuverViewController.swift */ = {isa = PBXFileReference; fileEncoding = 4; lastKnownFileType = sourcecode.swift; path = RouteManeuverViewController.swift; sourceTree = "<group>"; };
		351BEBE41E5BCC63006FE110 /* RouteMapViewController.swift */ = {isa = PBXFileReference; fileEncoding = 4; lastKnownFileType = sourcecode.swift; path = RouteMapViewController.swift; sourceTree = "<group>"; };
		351BEBE51E5BCC63006FE110 /* RoutePageViewController.swift */ = {isa = PBXFileReference; fileEncoding = 4; lastKnownFileType = sourcecode.swift; path = RoutePageViewController.swift; sourceTree = "<group>"; };
		351BEBE71E5BCC63006FE110 /* RouteTableViewCell.swift */ = {isa = PBXFileReference; fileEncoding = 4; lastKnownFileType = sourcecode.swift; path = RouteTableViewCell.swift; sourceTree = "<group>"; };
		351BEBE81E5BCC63006FE110 /* RouteTableViewController.swift */ = {isa = PBXFileReference; fileEncoding = 4; lastKnownFileType = sourcecode.swift; path = RouteTableViewController.swift; sourceTree = "<group>"; };
		351BEBE91E5BCC63006FE110 /* RouteTableViewHeaderView.swift */ = {isa = PBXFileReference; fileEncoding = 4; lastKnownFileType = sourcecode.swift; path = RouteTableViewHeaderView.swift; sourceTree = "<group>"; };
		351BEBEA1E5BCC63006FE110 /* NavigationViewController.swift */ = {isa = PBXFileReference; fileEncoding = 4; lastKnownFileType = sourcecode.swift; path = NavigationViewController.swift; sourceTree = "<group>"; };
		351BEBEB1E5BCC63006FE110 /* String.swift */ = {isa = PBXFileReference; fileEncoding = 4; lastKnownFileType = sourcecode.swift; path = String.swift; sourceTree = "<group>"; };
		351BEBED1E5BCC63006FE110 /* StyleKitArrows.swift */ = {isa = PBXFileReference; fileEncoding = 4; lastKnownFileType = sourcecode.swift; path = StyleKitArrows.swift; sourceTree = "<group>"; };
		351BEBEF1E5BCC63006FE110 /* TurnArrowView.swift */ = {isa = PBXFileReference; fileEncoding = 4; lastKnownFileType = sourcecode.swift; path = TurnArrowView.swift; sourceTree = "<group>"; };
		351BEBF01E5BCC63006FE110 /* UIView.swift */ = {isa = PBXFileReference; fileEncoding = 4; lastKnownFileType = sourcecode.swift; path = UIView.swift; sourceTree = "<group>"; };
		351BEC031E5BCC6C006FE110 /* LaneArrowView.swift */ = {isa = PBXFileReference; fileEncoding = 4; lastKnownFileType = sourcecode.swift; path = LaneArrowView.swift; sourceTree = "<group>"; };
		351BEC041E5BCC6C006FE110 /* ManeuverDirection.swift */ = {isa = PBXFileReference; fileEncoding = 4; lastKnownFileType = sourcecode.swift; path = ManeuverDirection.swift; sourceTree = "<group>"; };
		351BEC081E5BCC72006FE110 /* Bundle.swift */ = {isa = PBXFileReference; fileEncoding = 4; lastKnownFileType = sourcecode.swift; path = Bundle.swift; sourceTree = "<group>"; };
		351BEC091E5BCC72006FE110 /* DashedLineView.swift */ = {isa = PBXFileReference; fileEncoding = 4; lastKnownFileType = sourcecode.swift; path = DashedLineView.swift; sourceTree = "<group>"; };
		351BEC0B1E5BCC72006FE110 /* DistanceFormatter.swift */ = {isa = PBXFileReference; fileEncoding = 4; lastKnownFileType = sourcecode.swift; path = DistanceFormatter.swift; sourceTree = "<group>"; };
		351BEC281E5BD530006FE110 /* Assets.xcassets */ = {isa = PBXFileReference; lastKnownFileType = folder.assetcatalog; name = Assets.xcassets; path = Resources/Assets.xcassets; sourceTree = "<group>"; };
		351BEC2A1E5BD538006FE110 /* Shields.plist */ = {isa = PBXFileReference; fileEncoding = 4; lastKnownFileType = text.plist.xml; name = Shields.plist; path = Resources/Shields.plist; sourceTree = "<group>"; };
		35213DAD1EC456CF00A62B21 /* FBSnapshotTestCase.framework */ = {isa = PBXFileReference; lastKnownFileType = wrapper.framework; name = FBSnapshotTestCase.framework; path = Carthage/Build/iOS/FBSnapshotTestCase.framework; sourceTree = "<group>"; };
		352690481ECC843700E387BD /* Fixture.swift */ = {isa = PBXFileReference; fileEncoding = 4; lastKnownFileType = sourcecode.swift; path = Fixture.swift; sourceTree = "<group>"; };
		3527D2B61EC45FBD00C07FC9 /* Fixtures.xcassets */ = {isa = PBXFileReference; lastKnownFileType = folder.assetcatalog; path = Fixtures.xcassets; sourceTree = "<group>"; };
		352BBC471E5E78D700703DF1 /* Example-SwiftTests.xctest */ = {isa = PBXFileReference; explicitFileType = wrapper.cfbundle; includeInIndex = 0; path = "Example-SwiftTests.xctest"; sourceTree = BUILT_PRODUCTS_DIR; };
		352BBC491E5E78D700703DF1 /* Example_SwiftTests.swift */ = {isa = PBXFileReference; lastKnownFileType = sourcecode.swift; path = Example_SwiftTests.swift; sourceTree = "<group>"; };
		352BBC4B1E5E78D700703DF1 /* Info.plist */ = {isa = PBXFileReference; lastKnownFileType = text.plist.xml; path = Info.plist; sourceTree = "<group>"; };
		352BBC551E5E78EA00703DF1 /* Example-Objective-CTests.xctest */ = {isa = PBXFileReference; explicitFileType = wrapper.cfbundle; includeInIndex = 0; path = "Example-Objective-CTests.xctest"; sourceTree = BUILT_PRODUCTS_DIR; };
		352BBC571E5E78EA00703DF1 /* Example_Objective_CTests.m */ = {isa = PBXFileReference; lastKnownFileType = sourcecode.c.objc; path = Example_Objective_CTests.m; sourceTree = "<group>"; };
		352BBC591E5E78EA00703DF1 /* Info.plist */ = {isa = PBXFileReference; lastKnownFileType = text.plist.xml; path = Info.plist; sourceTree = "<group>"; };
		3534CC811EF1FE1E00DECAFA /* CLLocation.swift */ = {isa = PBXFileReference; lastKnownFileType = sourcecode.swift; path = CLLocation.swift; sourceTree = "<group>"; };
		353E68FB1EF0B7F8007B2AE5 /* NavigationLocationManager.swift */ = {isa = PBXFileReference; lastKnownFileType = sourcecode.swift; path = NavigationLocationManager.swift; sourceTree = "<group>"; };
		353E68FD1EF0B985007B2AE5 /* Bundle.swift */ = {isa = PBXFileReference; lastKnownFileType = sourcecode.swift; path = Bundle.swift; sourceTree = "<group>"; };
		353E69001EF0C2B6007B2AE5 /* DefaultLocationManager.swift */ = {isa = PBXFileReference; lastKnownFileType = sourcecode.swift; path = DefaultLocationManager.swift; sourceTree = "<group>"; };
		353E69031EF0C4E5007B2AE5 /* SimulatedLocationManager.swift */ = {isa = PBXFileReference; lastKnownFileType = sourcecode.swift; path = SimulatedLocationManager.swift; sourceTree = "<group>"; };
		354A01B81E66256600D765C2 /* MapboxDirections.framework */ = {isa = PBXFileReference; lastKnownFileType = wrapper.framework; name = MapboxDirections.framework; path = Carthage/Build/iOS/MapboxDirections.framework; sourceTree = "<group>"; };
		354A01BB1E66258A00D765C2 /* OSRMTextInstructions.framework */ = {isa = PBXFileReference; lastKnownFileType = wrapper.framework; name = OSRMTextInstructions.framework; path = Carthage/Build/iOS/OSRMTextInstructions.framework; sourceTree = "<group>"; };
		354A01BC1E66259600D765C2 /* Polyline.framework */ = {isa = PBXFileReference; lastKnownFileType = wrapper.framework; name = Polyline.framework; path = Carthage/Build/iOS/Polyline.framework; sourceTree = "<group>"; };
		354A01BD1E66259E00D765C2 /* Pulley.framework */ = {isa = PBXFileReference; lastKnownFileType = wrapper.framework; name = Pulley.framework; path = Carthage/Build/iOS/Pulley.framework; sourceTree = "<group>"; };
		354A01BE1E6625A900D765C2 /* SDWebImage.framework */ = {isa = PBXFileReference; lastKnownFileType = wrapper.framework; name = SDWebImage.framework; path = Carthage/Build/iOS/SDWebImage.framework; sourceTree = "<group>"; };
		354BD4F11E6634C500AE1344 /* AWSPolly.framework */ = {isa = PBXFileReference; lastKnownFileType = wrapper.framework; name = AWSPolly.framework; path = Carthage/Build/iOS/AWSPolly.framework; sourceTree = "<group>"; };
		354BD4F61E6638E800AE1344 /* AWSCore.framework */ = {isa = PBXFileReference; lastKnownFileType = wrapper.framework; name = AWSCore.framework; path = Carthage/Build/iOS/AWSCore.framework; sourceTree = "<group>"; };
		354D9F871EF2FE900006FAA8 /* tunnel.json */ = {isa = PBXFileReference; fileEncoding = 4; lastKnownFileType = text.json; path = tunnel.json; sourceTree = "<group>"; };
		355D20DB1EF30A6D0012B1E0 /* tunnel.route */ = {isa = PBXFileReference; lastKnownFileType = file.bplist; path = tunnel.route; sourceTree = "<group>"; };
		355DB5741EFA78070091BFB7 /* GGPark-to-BernalHeights.route */ = {isa = PBXFileReference; lastKnownFileType = file.bplist; path = "GGPark-to-BernalHeights.route"; sourceTree = "<group>"; };
		355DB5761EFA780E0091BFB7 /* UnionSquare-to-GGPark.route */ = {isa = PBXFileReference; lastKnownFileType = file.bplist; path = "UnionSquare-to-GGPark.route"; sourceTree = "<group>"; };
		355EF9641EDF264200749641 /* sv */ = {isa = PBXFileReference; lastKnownFileType = text.plist.xml; name = sv; path = sv.lproj/Abbreviations.plist; sourceTree = "<group>"; };
		356B7D8A1EE166E100FE5B89 /* scripts */ = {isa = PBXFileReference; lastKnownFileType = folder; path = scripts; sourceTree = SOURCE_ROOT; };
		35718BE31EF316BA00AFA3D1 /* tunnel.route */ = {isa = PBXFileReference; lastKnownFileType = file.bplist; path = tunnel.route; sourceTree = "<group>"; };
		35718BE41EF316BA00AFA3D1 /* tunnel.json */ = {isa = PBXFileReference; lastKnownFileType = text.json; path = tunnel.json; sourceTree = "<group>"; };
		35726EE71F0856E900AFA1B6 /* DefaultStyle.swift */ = {isa = PBXFileReference; lastKnownFileType = sourcecode.swift; path = DefaultStyle.swift; sourceTree = "<group>"; };
		357F0DF01EB9D99F00A0B53C /* sv */ = {isa = PBXFileReference; fileEncoding = 4; lastKnownFileType = text.plist.strings; name = sv; path = sv.lproj/Localizable.strings; sourceTree = "<group>"; };
		357F0DF11EB9DAB400A0B53C /* vi */ = {isa = PBXFileReference; fileEncoding = 4; lastKnownFileType = text.plist.strings; name = vi; path = vi.lproj/Localizable.strings; sourceTree = "<group>"; };
		358D14631E5E3B7700ADE590 /* Example-Swift.app */ = {isa = PBXFileReference; explicitFileType = wrapper.application; includeInIndex = 0; path = "Example-Swift.app"; sourceTree = BUILT_PRODUCTS_DIR; };
		358D14651E5E3B7700ADE590 /* AppDelegate.swift */ = {isa = PBXFileReference; lastKnownFileType = sourcecode.swift; path = AppDelegate.swift; sourceTree = "<group>"; };
		358D14671E5E3B7700ADE590 /* ViewController.swift */ = {isa = PBXFileReference; lastKnownFileType = sourcecode.swift; lineEnding = 0; path = ViewController.swift; sourceTree = "<group>"; xcLanguageSpecificationIdentifier = xcode.lang.swift; };
		358D14A61E5E3FDC00ADE590 /* Example-Objective-C.app */ = {isa = PBXFileReference; explicitFileType = wrapper.application; includeInIndex = 0; path = "Example-Objective-C.app"; sourceTree = BUILT_PRODUCTS_DIR; };
		35A1D3651E6624EF00A48FE8 /* Mapbox.framework */ = {isa = PBXFileReference; lastKnownFileType = wrapper.framework; name = Mapbox.framework; path = Carthage/Build/iOS/Mapbox.framework; sourceTree = "<group>"; };
		35A5413A1EFC052700E49846 /* RouteOptions.swift */ = {isa = PBXFileReference; lastKnownFileType = sourcecode.swift; path = RouteOptions.swift; sourceTree = "<group>"; };
		35B711CF1E5E7AD2001EDA8D /* MapboxNavigationTests.xctest */ = {isa = PBXFileReference; explicitFileType = wrapper.cfbundle; includeInIndex = 0; path = MapboxNavigationTests.xctest; sourceTree = BUILT_PRODUCTS_DIR; };
		35B711D11E5E7AD2001EDA8D /* MapboxNavigationTests.swift */ = {isa = PBXFileReference; lastKnownFileType = sourcecode.swift; path = MapboxNavigationTests.swift; sourceTree = "<group>"; };
		35B711D31E5E7AD2001EDA8D /* Info.plist */ = {isa = PBXFileReference; lastKnownFileType = text.plist.xml; path = Info.plist; sourceTree = "<group>"; };
		35B839481E2E3D5D0045A868 /* MBRouteController.m */ = {isa = PBXFileReference; fileEncoding = 4; lastKnownFileType = sourcecode.c.objc; path = MBRouteController.m; sourceTree = "<group>"; };
		35C6A3461E5E418D0004CA57 /* AppDelegate.h */ = {isa = PBXFileReference; fileEncoding = 4; lastKnownFileType = sourcecode.c.h; path = AppDelegate.h; sourceTree = "<group>"; };
		35C6A3471E5E418D0004CA57 /* AppDelegate.m */ = {isa = PBXFileReference; fileEncoding = 4; lastKnownFileType = sourcecode.c.objc; path = AppDelegate.m; sourceTree = "<group>"; };
		35C6A34C1E5E418D0004CA57 /* ViewController.h */ = {isa = PBXFileReference; fileEncoding = 4; lastKnownFileType = sourcecode.c.h; path = ViewController.h; sourceTree = "<group>"; };
		35C6A34D1E5E418D0004CA57 /* ViewController.m */ = {isa = PBXFileReference; fileEncoding = 4; lastKnownFileType = sourcecode.c.objc; lineEnding = 0; path = ViewController.m; sourceTree = "<group>"; xcLanguageSpecificationIdentifier = xcode.lang.objc; };
		35C6ED9A1EBB1DE400A27EF8 /* ca */ = {isa = PBXFileReference; fileEncoding = 4; lastKnownFileType = text.plist.strings; name = ca; path = ca.lproj/Localizable.strings; sourceTree = "<group>"; };
		35C6ED9C1EBB224A00A27EF8 /* zh-Hans */ = {isa = PBXFileReference; lastKnownFileType = text.plist.strings; name = "zh-Hans"; path = "zh-Hans.lproj/Main.strings"; sourceTree = "<group>"; };
		35C6ED9E1EBB224D00A27EF8 /* sv */ = {isa = PBXFileReference; fileEncoding = 4; lastKnownFileType = text.plist.strings; name = sv; path = sv.lproj/Main.strings; sourceTree = "<group>"; };
		35C6EDA01EBB224E00A27EF8 /* vi */ = {isa = PBXFileReference; lastKnownFileType = text.plist.strings; name = vi; path = vi.lproj/Main.strings; sourceTree = "<group>"; };
		35C6EDA21EBB224F00A27EF8 /* ca */ = {isa = PBXFileReference; lastKnownFileType = text.plist.strings; name = ca; path = ca.lproj/Main.strings; sourceTree = "<group>"; };
		35C6EDA41EBB227100A27EF8 /* zh-Hans */ = {isa = PBXFileReference; lastKnownFileType = text.plist.strings; name = "zh-Hans"; path = "zh-Hans.lproj/Main.strings"; sourceTree = "<group>"; };
		35C6EDA61EBB227600A27EF8 /* sv */ = {isa = PBXFileReference; fileEncoding = 4; lastKnownFileType = text.plist.strings; name = sv; path = sv.lproj/Main.strings; sourceTree = "<group>"; };
		35C6EDA81EBB227900A27EF8 /* vi */ = {isa = PBXFileReference; lastKnownFileType = text.plist.strings; name = vi; path = vi.lproj/Main.strings; sourceTree = "<group>"; };
		35C6EDAA1EBB228000A27EF8 /* ca */ = {isa = PBXFileReference; lastKnownFileType = text.plist.strings; name = ca; path = ca.lproj/Main.strings; sourceTree = "<group>"; };
		35C6EDAD1EBB266300A27EF8 /* en */ = {isa = PBXFileReference; lastKnownFileType = text.plist.strings; name = en; path = en.lproj/Main.strings; sourceTree = "<group>"; };
		35C6EDB21EBB286500A27EF8 /* en */ = {isa = PBXFileReference; lastKnownFileType = text.plist.strings; name = en; path = en.lproj/Main.strings; sourceTree = "<group>"; };
		35C9973E1E732C1B00544D1C /* RouteVoiceController.swift */ = {isa = PBXFileReference; fileEncoding = 4; lastKnownFileType = sourcecode.swift; path = RouteVoiceController.swift; sourceTree = "<group>"; };
		35C997401E732C5400544D1C /* RouteStepFormatter.swift */ = {isa = PBXFileReference; fileEncoding = 4; lastKnownFileType = sourcecode.swift; path = RouteStepFormatter.swift; sourceTree = "<group>"; };
		35CF34B01F0A733200C2692E /* UIFont.swift */ = {isa = PBXFileReference; lastKnownFileType = sourcecode.swift; path = UIFont.swift; sourceTree = "<group>"; };
		35D457A61E2D253100A89946 /* MBRouteController.h */ = {isa = PBXFileReference; fileEncoding = 4; lastKnownFileType = sourcecode.c.h; path = MBRouteController.h; sourceTree = "<group>"; };
		35D825F91E6A2DBE0088F83B /* MGLMapView+MGLNavigationAdditions.h */ = {isa = PBXFileReference; fileEncoding = 4; lastKnownFileType = sourcecode.c.h; path = "MGLMapView+MGLNavigationAdditions.h"; sourceTree = "<group>"; };
		35D825FA1E6A2DBE0088F83B /* MGLMapView+MGLNavigationAdditions.m */ = {isa = PBXFileReference; fileEncoding = 4; lastKnownFileType = sourcecode.c.objc; path = "MGLMapView+MGLNavigationAdditions.m"; sourceTree = "<group>"; };
		35D825FD1E6A2EC60088F83B /* MapboxNavigation.h */ = {isa = PBXFileReference; fileEncoding = 4; lastKnownFileType = sourcecode.c.h; path = MapboxNavigation.h; sourceTree = "<group>"; };
		6441B1691EFC64E50076499F /* WaypointConfirmationViewController.swift */ = {isa = PBXFileReference; fileEncoding = 4; lastKnownFileType = sourcecode.swift; path = WaypointConfirmationViewController.swift; sourceTree = "<group>"; };
		64847A031F04629D003F3A69 /* Feedback.swift */ = {isa = PBXFileReference; fileEncoding = 4; lastKnownFileType = sourcecode.swift; path = Feedback.swift; sourceTree = "<group>"; };
		C5000A921EC25C6E00563EA9 /* Abbreviations.swift */ = {isa = PBXFileReference; fileEncoding = 4; lastKnownFileType = sourcecode.swift; path = Abbreviations.swift; sourceTree = "<group>"; };
		C520EE911EBB84F9008805BC /* Base */ = {isa = PBXFileReference; lastKnownFileType = file.storyboard; name = Base; path = Base.lproj/Navigation.storyboard; sourceTree = "<group>"; };
		C520EE941EBBBD55008805BC /* en */ = {isa = PBXFileReference; lastKnownFileType = text.plist.strings; name = en; path = en.lproj/Navigation.strings; sourceTree = "<group>"; };
		C5212B561EC4BE97009538EB /* Base */ = {isa = PBXFileReference; lastKnownFileType = text.plist.xml; name = Base; path = Base.lproj/Abbreviations.plist; sourceTree = "<group>"; };
		C52AC1251DF0E48600396B9F /* RouteProgressTests.swift */ = {isa = PBXFileReference; fileEncoding = 4; lastKnownFileType = sourcecode.swift; path = RouteProgressTests.swift; sourceTree = "<group>"; };
		C52D09CB1DEF444D00BE3C5C /* GeometryTests.swift */ = {isa = PBXFileReference; fileEncoding = 4; lastKnownFileType = sourcecode.swift; path = GeometryTests.swift; sourceTree = "<group>"; };
		C52D09CD1DEF5E5100BE3C5C /* route.json */ = {isa = PBXFileReference; fileEncoding = 4; lastKnownFileType = text.json; path = route.json; sourceTree = "<group>"; };
		C52D09D21DEF636C00BE3C5C /* Fixture.swift */ = {isa = PBXFileReference; fileEncoding = 4; lastKnownFileType = sourcecode.swift; path = Fixture.swift; sourceTree = "<group>"; };
		C53208AA1E81FFB900910266 /* NavigationMapView.swift */ = {isa = PBXFileReference; fileEncoding = 4; lastKnownFileType = sourcecode.swift; path = NavigationMapView.swift; sourceTree = "<group>"; };
		C55CEB271EB7E4240065D7D9 /* Locale.swift */ = {isa = PBXFileReference; fileEncoding = 4; lastKnownFileType = sourcecode.swift; path = Locale.swift; sourceTree = "<group>"; };
		C578DA071EFD0FFF0052079F /* String.swift */ = {isa = PBXFileReference; fileEncoding = 4; lastKnownFileType = sourcecode.swift; path = String.swift; sourceTree = "<group>"; };
		C58159001EA6D02700FC6C3D /* MGLVectorSource.swift */ = {isa = PBXFileReference; fileEncoding = 4; lastKnownFileType = sourcecode.swift; path = MGLVectorSource.swift; sourceTree = "<group>"; };
		C58D6BAC1DDCF2AE00387F53 /* Constants.swift */ = {isa = PBXFileReference; fileEncoding = 4; lastKnownFileType = sourcecode.swift; path = Constants.swift; sourceTree = "<group>"; };
		C5ADFBC91DDCC7840011824B /* MapboxCoreNavigation.framework */ = {isa = PBXFileReference; explicitFileType = wrapper.framework; includeInIndex = 0; path = MapboxCoreNavigation.framework; sourceTree = BUILT_PRODUCTS_DIR; };
		C5ADFBCC1DDCC7840011824B /* MapboxCoreNavigation.h */ = {isa = PBXFileReference; lastKnownFileType = sourcecode.c.h; path = MapboxCoreNavigation.h; sourceTree = "<group>"; };
		C5ADFBCD1DDCC7840011824B /* Info.plist */ = {isa = PBXFileReference; lastKnownFileType = text.plist.xml; path = Info.plist; sourceTree = "<group>"; };
		C5ADFBD21DDCC7840011824B /* MapboxCoreNavigationTests.xctest */ = {isa = PBXFileReference; explicitFileType = wrapper.cfbundle; includeInIndex = 0; path = MapboxCoreNavigationTests.xctest; sourceTree = BUILT_PRODUCTS_DIR; };
		C5ADFBD71DDCC7840011824B /* MapboxCoreNavigationTests.swift */ = {isa = PBXFileReference; lastKnownFileType = sourcecode.swift; path = MapboxCoreNavigationTests.swift; sourceTree = "<group>"; };
		C5ADFBD91DDCC7840011824B /* Info.plist */ = {isa = PBXFileReference; lastKnownFileType = text.plist.xml; path = Info.plist; sourceTree = "<group>"; };
		C5ADFBF91DDCC9580011824B /* RouteController.swift */ = {isa = PBXFileReference; fileEncoding = 4; lastKnownFileType = sourcecode.swift; path = RouteController.swift; sourceTree = "<group>"; };
		C5ADFBFB1DDCC9AD0011824B /* RouteProgress.swift */ = {isa = PBXFileReference; fileEncoding = 4; lastKnownFileType = sourcecode.swift; path = RouteProgress.swift; sourceTree = "<group>"; };
		C5ADFBFD1DDCC9CE0011824B /* Geometry.swift */ = {isa = PBXFileReference; fileEncoding = 4; lastKnownFileType = sourcecode.swift; path = Geometry.swift; sourceTree = "<group>"; };
		C5CFE4871EF2FD4C006F48E8 /* MGLMapboxEvents.swift */ = {isa = PBXFileReference; fileEncoding = 4; lastKnownFileType = sourcecode.swift; path = MGLMapboxEvents.swift; sourceTree = "<group>"; };
		C5D9800C1EFA8BA9006DBF2E /* CustomViewController.swift */ = {isa = PBXFileReference; fileEncoding = 4; lastKnownFileType = sourcecode.swift; path = CustomViewController.swift; sourceTree = "<group>"; };
<<<<<<< HEAD
		C5D9800E1EFBCDAD006DBF2E /* Date.swift */ = {isa = PBXFileReference; fileEncoding = 4; lastKnownFileType = sourcecode.swift; path = Date.swift; sourceTree = "<group>"; };
=======
		DA625E901F10557300FBE176 /* fa */ = {isa = PBXFileReference; fileEncoding = 4; lastKnownFileType = text.plist.strings; name = fa; path = fa.lproj/Main.strings; sourceTree = "<group>"; };
		DA625E911F10559600FBE176 /* fa */ = {isa = PBXFileReference; fileEncoding = 4; lastKnownFileType = text.plist.strings; name = fa; path = fa.lproj/Main.strings; sourceTree = "<group>"; };
		DA625E921F1055DE00FBE176 /* fa */ = {isa = PBXFileReference; fileEncoding = 4; lastKnownFileType = text.plist.strings; name = fa; path = fa.lproj/Navigation.strings; sourceTree = "<group>"; };
		DA625E931F105B1900FBE176 /* fr */ = {isa = PBXFileReference; lastKnownFileType = text.plist.strings; name = fr; path = fr.lproj/Main.strings; sourceTree = "<group>"; };
		DA625E941F105B1A00FBE176 /* fr */ = {isa = PBXFileReference; lastKnownFileType = text.plist.strings; name = fr; path = fr.lproj/Main.strings; sourceTree = "<group>"; };
		DA625E951F105B1A00FBE176 /* fr */ = {isa = PBXFileReference; fileEncoding = 4; lastKnownFileType = text.plist.strings; name = fr; path = fr.lproj/Navigation.strings; sourceTree = "<group>"; };
		DA625E961F105BAD00FBE176 /* fr */ = {isa = PBXFileReference; fileEncoding = 4; lastKnownFileType = text.plist.strings; name = fr; path = fr.lproj/Localizable.strings; sourceTree = "<group>"; };
		DA625E971F105BC100FBE176 /* fr */ = {isa = PBXFileReference; lastKnownFileType = text.plist.xml; name = fr; path = fr.lproj/Abbreviations.plist; sourceTree = "<group>"; };
		DA625E981F105C1200FBE176 /* hu */ = {isa = PBXFileReference; lastKnownFileType = text.plist.strings; name = hu; path = hu.lproj/Main.strings; sourceTree = "<group>"; };
		DA625E991F105C1300FBE176 /* hu */ = {isa = PBXFileReference; lastKnownFileType = text.plist.strings; name = hu; path = hu.lproj/Main.strings; sourceTree = "<group>"; };
		DA625E9A1F105C1300FBE176 /* hu */ = {isa = PBXFileReference; fileEncoding = 4; lastKnownFileType = text.plist.strings; name = hu; path = hu.lproj/Navigation.strings; sourceTree = "<group>"; };
		DA625E9C1F105CB100FBE176 /* hu */ = {isa = PBXFileReference; fileEncoding = 4; lastKnownFileType = text.plist.strings; name = hu; path = hu.lproj/Localizable.strings; sourceTree = "<group>"; };
		DA625E9D1F105D1A00FBE176 /* lt */ = {isa = PBXFileReference; lastKnownFileType = text.plist.strings; name = lt; path = lt.lproj/Main.strings; sourceTree = "<group>"; };
		DA625E9E1F105D1A00FBE176 /* lt */ = {isa = PBXFileReference; lastKnownFileType = text.plist.strings; name = lt; path = lt.lproj/Main.strings; sourceTree = "<group>"; };
		DA625EA31F105E3400FBE176 /* lt */ = {isa = PBXFileReference; lastKnownFileType = text.plist.xml; name = lt; path = lt.lproj/Abbreviations.plist; sourceTree = "<group>"; };
		DA625EA41F1060E300FBE176 /* ca */ = {isa = PBXFileReference; fileEncoding = 4; lastKnownFileType = text.plist.strings; name = ca; path = ca.lproj/Navigation.strings; sourceTree = "<group>"; };
		DA625EA51F10614500FBE176 /* es */ = {isa = PBXFileReference; fileEncoding = 4; lastKnownFileType = text.plist.strings; name = es; path = es.lproj/Navigation.strings; sourceTree = "<group>"; };
		DA625EA71F10616600FBE176 /* es */ = {isa = PBXFileReference; fileEncoding = 4; lastKnownFileType = text.plist.strings; name = es; path = es.lproj/Localizable.strings; sourceTree = "<group>"; };
		DA625EA91F1061DA00FBE176 /* sv */ = {isa = PBXFileReference; fileEncoding = 4; lastKnownFileType = text.plist.strings; name = sv; path = sv.lproj/Navigation.strings; sourceTree = "<group>"; };
		DA625EAA1F10621A00FBE176 /* vi */ = {isa = PBXFileReference; fileEncoding = 4; lastKnownFileType = text.plist.strings; name = vi; path = vi.lproj/Navigation.strings; sourceTree = "<group>"; };
		DA625EAB1F10622700FBE176 /* vi */ = {isa = PBXFileReference; lastKnownFileType = text.plist.xml; name = vi; path = vi.lproj/Abbreviations.plist; sourceTree = "<group>"; };
>>>>>>> b3a858ed
		DAAE5F311EAE4C4700832871 /* Base */ = {isa = PBXFileReference; fileEncoding = 4; lastKnownFileType = text.plist.strings; name = Base; path = Base.lproj/Localizable.strings; sourceTree = "<group>"; };
		DAAE5F331EAE4C5A00832871 /* zh-Hans */ = {isa = PBXFileReference; fileEncoding = 4; lastKnownFileType = text.plist.strings; name = "zh-Hans"; path = "zh-Hans.lproj/Localizable.strings"; sourceTree = "<group>"; };
		DAB2CCE61DF7AFDE001B2FE1 /* dc-line.geojson */ = {isa = PBXFileReference; fileEncoding = 4; lastKnownFileType = text; path = "dc-line.geojson"; sourceTree = "<group>"; };
/* End PBXFileReference section */

/* Begin PBXFrameworksBuildPhase section */
		351BEBD31E5BCC28006FE110 /* Frameworks */ = {
			isa = PBXFrameworksBuildPhase;
			buildActionMask = 2147483647;
			files = (
				354A01BF1E6625D100D765C2 /* Mapbox.framework in Frameworks */,
			);
			runOnlyForDeploymentPostprocessing = 0;
		};
		352BBC441E5E78D700703DF1 /* Frameworks */ = {
			isa = PBXFrameworksBuildPhase;
			buildActionMask = 2147483647;
			files = (
			);
			runOnlyForDeploymentPostprocessing = 0;
		};
		352BBC521E5E78EA00703DF1 /* Frameworks */ = {
			isa = PBXFrameworksBuildPhase;
			buildActionMask = 2147483647;
			files = (
			);
			runOnlyForDeploymentPostprocessing = 0;
		};
		358D14601E5E3B7700ADE590 /* Frameworks */ = {
			isa = PBXFrameworksBuildPhase;
			buildActionMask = 2147483647;
			files = (
				354A01C71E66265800D765C2 /* Pulley.framework in Frameworks */,
				354A01C51E66265600D765C2 /* SDWebImage.framework in Frameworks */,
				354A01CF1E66266100D765C2 /* MapboxDirections.framework in Frameworks */,
				354A01CB1E66265D00D765C2 /* OSRMTextInstructions.framework in Frameworks */,
				354A01C91E66265B00D765C2 /* Polyline.framework in Frameworks */,
				354A01C21E66265100D765C2 /* Mapbox.framework in Frameworks */,
			);
			runOnlyForDeploymentPostprocessing = 0;
		};
		358D14A31E5E3FDC00ADE590 /* Frameworks */ = {
			isa = PBXFrameworksBuildPhase;
			buildActionMask = 2147483647;
			files = (
				354A01DB1E6626E900D765C2 /* MapboxCoreNavigation.framework in Frameworks */,
				354A01EA1E6626EF00D765C2 /* MapboxDirections.framework in Frameworks */,
				354A01E41E6626EF00D765C2 /* Polyline.framework in Frameworks */,
				354BD4F51E6637D500AE1344 /* AWSPolly.framework in Frameworks */,
				354A01E01E6626EF00D765C2 /* SDWebImage.framework in Frameworks */,
				354A01DD1E6626EA00D765C2 /* MapboxNavigation.framework in Frameworks */,
				354A01E21E6626EF00D765C2 /* Pulley.framework in Frameworks */,
				354A01E61E6626EF00D765C2 /* OSRMTextInstructions.framework in Frameworks */,
				354A01EC1E6626EF00D765C2 /* Mapbox.framework in Frameworks */,
			);
			runOnlyForDeploymentPostprocessing = 0;
		};
		35A7DBEB1E3A1C59000BAB5C /* Frameworks */ = {
			isa = PBXFrameworksBuildPhase;
			buildActionMask = 2147483647;
			files = (
				354A01B91E66256600D765C2 /* MapboxDirections.framework in Frameworks */,
				359D00CF1E732D7100C2E770 /* Polyline.framework in Frameworks */,
			);
			runOnlyForDeploymentPostprocessing = 0;
		};
		35B711CC1E5E7AD2001EDA8D /* Frameworks */ = {
			isa = PBXFrameworksBuildPhase;
			buildActionMask = 2147483647;
			files = (
				3525449D1E663D32004C8F1C /* MapboxCoreNavigation.framework in Frameworks */,
				35213DAF1EC456E800A62B21 /* FBSnapshotTestCase.framework in Frameworks */,
				35B711D41E5E7AD2001EDA8D /* MapboxNavigation.framework in Frameworks */,
			);
			runOnlyForDeploymentPostprocessing = 0;
		};
		C5ADFBCF1DDCC7840011824B /* Frameworks */ = {
			isa = PBXFrameworksBuildPhase;
			buildActionMask = 2147483647;
			files = (
				352BBC3B1E5E6A0C00703DF1 /* MapboxCoreNavigation.framework in Frameworks */,
			);
			runOnlyForDeploymentPostprocessing = 0;
		};
/* End PBXFrameworksBuildPhase section */

/* Begin PBXGroup section */
		35002D721E5F6C830090E733 /* Supporting files */ = {
			isa = PBXGroup;
			children = (
				355D20DB1EF30A6D0012B1E0 /* tunnel.route */,
				354D9F871EF2FE900006FAA8 /* tunnel.json */,
				35002D661E5F6B1B0090E733 /* Main.storyboard */,
				35002D5F1E5F6ADB0090E733 /* Assets.xcassets */,
				35002D601E5F6ADB0090E733 /* Base.lproj */,
				35002D5D1E5F6ABB0090E733 /* Info.plist */,
			);
			name = "Supporting files";
			sourceTree = "<group>";
		};
		35002D731E5F6C8F0090E733 /* Supporting files */ = {
			isa = PBXGroup;
			children = (
				35002D6A1E5F6C7F0090E733 /* Assets.xcassets */,
				35002D6B1E5F6C7F0090E733 /* Base.lproj */,
				35002D6C1E5F6C7F0090E733 /* Info.plist */,
				35002D6D1E5F6C7F0090E733 /* main.m */,
				35002D741E5F6CD30090E733 /* Main.storyboard */,
			);
			name = "Supporting files";
			sourceTree = "<group>";
		};
		351174F71EF1FC8F0065E248 /* Helpers */ = {
			isa = PBXGroup;
			children = (
				3534CC811EF1FE1E00DECAFA /* CLLocation.swift */,
			);
			path = Helpers;
			sourceTree = "<group>";
		};
		351BEBD81E5BCC28006FE110 /* MapboxNavigation */ = {
			isa = PBXGroup;
			children = (
				356B7D8A1EE166E100FE5B89 /* scripts */,
				C51923B41EA55C5E002AF9E1 /* Extensions */,
				C51923B71EA58D28002AF9E1 /* RouteTableView */,
				351BEC201E5BD4DC006FE110 /* Supporting files */,
				C51923B51EA55CD4002AF9E1 /* Views */,
				35D825FD1E6A2EC60088F83B /* MapboxNavigation.h */,
				C53208AA1E81FFB900910266 /* NavigationMapView.swift */,
				351BEBE01E5BCC63006FE110 /* Style.swift */,
				35726EE71F0856E900AFA1B6 /* DefaultStyle.swift */,
				351BEBEA1E5BCC63006FE110 /* NavigationViewController.swift */,
				351BEBE31E5BCC63006FE110 /* RouteManeuverViewController.swift */,
				351BEBE41E5BCC63006FE110 /* RouteMapViewController.swift */,
				351BEBE51E5BCC63006FE110 /* RoutePageViewController.swift */,
				35C997401E732C5400544D1C /* RouteStepFormatter.swift */,
				35C9973E1E732C1B00544D1C /* RouteVoiceController.swift */,
				353E69001EF0C2B6007B2AE5 /* DefaultLocationManager.swift */,
				351A40151F0291D100E6D378 /* PollyVoiceController.swift */,
				35025F3E1F051DD2002BA3EA /* DialogViewController.swift */,
			);
			path = MapboxNavigation;
			sourceTree = "<group>";
		};
		351BEC201E5BD4DC006FE110 /* Supporting files */ = {
			isa = PBXGroup;
			children = (
				351BEC211E5BD506006FE110 /* Resources */,
				351BEBDA1E5BCC28006FE110 /* Info.plist */,
			);
			name = "Supporting files";
			sourceTree = "<group>";
		};
		351BEC211E5BD506006FE110 /* Resources */ = {
			isa = PBXGroup;
			children = (
				351BEC281E5BD530006FE110 /* Assets.xcassets */,
				351BEC2A1E5BD538006FE110 /* Shields.plist */,
				C520EE921EBB84F9008805BC /* Navigation.storyboard */,
				DAAE5F321EAE4C4700832871 /* Localizable.strings */,
				C5212B571EC4BE97009538EB /* Abbreviations.plist */,
			);
			name = Resources;
			sourceTree = "<group>";
		};
		352BBC481E5E78D700703DF1 /* SwiftTests */ = {
			isa = PBXGroup;
			children = (
				352BBC491E5E78D700703DF1 /* Example_SwiftTests.swift */,
				352BBC4B1E5E78D700703DF1 /* Info.plist */,
			);
			name = SwiftTests;
			path = Examples/SwiftTests;
			sourceTree = "<group>";
		};
		352BBC561E5E78EA00703DF1 /* Objective-CTests */ = {
			isa = PBXGroup;
			children = (
				352BBC571E5E78EA00703DF1 /* Example_Objective_CTests.m */,
				352BBC591E5E78EA00703DF1 /* Info.plist */,
			);
			name = "Objective-CTests";
			path = "Examples/Objective-CTests";
			sourceTree = "<group>";
		};
		355DB5731EFA73410091BFB7 /* Fixtures */ = {
			isa = PBXGroup;
			children = (
				352690481ECC843700E387BD /* Fixture.swift */,
				355DB5741EFA78070091BFB7 /* GGPark-to-BernalHeights.route */,
				355DB5761EFA780E0091BFB7 /* UnionSquare-to-GGPark.route */,
			);
			path = Fixtures;
			sourceTree = "<group>";
		};
		358D14641E5E3B7700ADE590 /* Swift */ = {
			isa = PBXGroup;
			children = (
				35002D721E5F6C830090E733 /* Supporting files */,
				358D14651E5E3B7700ADE590 /* AppDelegate.swift */,
				358D14671E5E3B7700ADE590 /* ViewController.swift */,
				C5D9800C1EFA8BA9006DBF2E /* CustomViewController.swift */,
				6441B1691EFC64E50076499F /* WaypointConfirmationViewController.swift */,
			);
			name = Swift;
			path = Examples/Swift;
			sourceTree = "<group>";
		};
		358D14A71E5E3FDC00ADE590 /* Objective-C */ = {
			isa = PBXGroup;
			children = (
				35002D731E5F6C8F0090E733 /* Supporting files */,
				35C6A3461E5E418D0004CA57 /* AppDelegate.h */,
				35C6A3471E5E418D0004CA57 /* AppDelegate.m */,
				35C6A34C1E5E418D0004CA57 /* ViewController.h */,
				35C6A34D1E5E418D0004CA57 /* ViewController.m */,
			);
			name = "Objective-C";
			path = "Examples/Objective-C";
			sourceTree = "<group>";
		};
		35B711D01E5E7AD2001EDA8D /* MapboxNavigationTests */ = {
			isa = PBXGroup;
			children = (
				355DB5731EFA73410091BFB7 /* Fixtures */,
				35B711D11E5E7AD2001EDA8D /* MapboxNavigationTests.swift */,
				35B711D31E5E7AD2001EDA8D /* Info.plist */,
				3527D2B61EC45FBD00C07FC9 /* Fixtures.xcassets */,
			);
			path = MapboxNavigationTests;
			sourceTree = "<group>";
		};
		35B711DB1E5E7B70001EDA8D /* Examples */ = {
			isa = PBXGroup;
			children = (
				358D14641E5E3B7700ADE590 /* Swift */,
				358D14A71E5E3FDC00ADE590 /* Objective-C */,
				352BBC481E5E78D700703DF1 /* SwiftTests */,
				352BBC561E5E78EA00703DF1 /* Objective-CTests */,
			);
			name = Examples;
			sourceTree = "<group>";
		};
		A9E2B43473B53369153F54C6 /* Frameworks */ = {
			isa = PBXGroup;
			children = (
				35213DAD1EC456CF00A62B21 /* FBSnapshotTestCase.framework */,
				354BD4F61E6638E800AE1344 /* AWSCore.framework */,
				354BD4F11E6634C500AE1344 /* AWSPolly.framework */,
				354A01BE1E6625A900D765C2 /* SDWebImage.framework */,
				354A01BD1E66259E00D765C2 /* Pulley.framework */,
				354A01BC1E66259600D765C2 /* Polyline.framework */,
				354A01BB1E66258A00D765C2 /* OSRMTextInstructions.framework */,
				354A01B81E66256600D765C2 /* MapboxDirections.framework */,
				35A1D3651E6624EF00A48FE8 /* Mapbox.framework */,
			);
			name = Frameworks;
			sourceTree = "<group>";
		};
		C51923B41EA55C5E002AF9E1 /* Extensions */ = {
			isa = PBXGroup;
			children = (
				C5000A921EC25C6E00563EA9 /* Abbreviations.swift */,
				351BEC081E5BCC72006FE110 /* Bundle.swift */,
				C55CEB271EB7E4240065D7D9 /* Locale.swift */,
				351BEC041E5BCC6C006FE110 /* ManeuverDirection.swift */,
				351BEBDF1E5BCC63006FE110 /* MGLMapView.swift */,
				35D825F91E6A2DBE0088F83B /* MGLMapView+MGLNavigationAdditions.h */,
				35D825FA1E6A2DBE0088F83B /* MGLMapView+MGLNavigationAdditions.m */,
				C58159001EA6D02700FC6C3D /* MGLVectorSource.swift */,
				351BEBEB1E5BCC63006FE110 /* String.swift */,
				351BEBF01E5BCC63006FE110 /* UIView.swift */,
				35CF34B01F0A733200C2692E /* UIFont.swift */,
			);
			name = Extensions;
			sourceTree = "<group>";
		};
		C51923B51EA55CD4002AF9E1 /* Views */ = {
			isa = PBXGroup;
			children = (
				351BEC091E5BCC72006FE110 /* DashedLineView.swift */,
				351BEC031E5BCC6C006FE110 /* LaneArrowView.swift */,
				351BEBED1E5BCC63006FE110 /* StyleKitArrows.swift */,
				351BEBEF1E5BCC63006FE110 /* TurnArrowView.swift */,
			);
			name = Views;
			sourceTree = "<group>";
		};
		C51923B71EA58D28002AF9E1 /* RouteTableView */ = {
			isa = PBXGroup;
			children = (
				351BEBE71E5BCC63006FE110 /* RouteTableViewCell.swift */,
				351BEBE81E5BCC63006FE110 /* RouteTableViewController.swift */,
				351BEBE91E5BCC63006FE110 /* RouteTableViewHeaderView.swift */,
			);
			name = RouteTableView;
			sourceTree = "<group>";
		};
		C52D09CF1DEF5E5F00BE3C5C /* Fixtures */ = {
			isa = PBXGroup;
			children = (
				35718BE41EF316BA00AFA3D1 /* tunnel.json */,
				35718BE31EF316BA00AFA3D1 /* tunnel.route */,
				C52D09CD1DEF5E5100BE3C5C /* route.json */,
				DAB2CCE61DF7AFDE001B2FE1 /* dc-line.geojson */,
			);
			name = Fixtures;
			sourceTree = "<group>";
		};
		C5ADFBBF1DDCC7840011824B = {
			isa = PBXGroup;
			children = (
				35B711DB1E5E7B70001EDA8D /* Examples */,
				C5ADFBCB1DDCC7840011824B /* MapboxCoreNavigation */,
				351BEBD81E5BCC28006FE110 /* MapboxNavigation */,
				C5ADFBD61DDCC7840011824B /* MapboxCoreNavigationTests */,
				35B711D01E5E7AD2001EDA8D /* MapboxNavigationTests */,
				C5ADFBCA1DDCC7840011824B /* Products */,
				A9E2B43473B53369153F54C6 /* Frameworks */,
			);
			sourceTree = "<group>";
		};
		C5ADFBCA1DDCC7840011824B /* Products */ = {
			isa = PBXGroup;
			children = (
				C5ADFBC91DDCC7840011824B /* MapboxCoreNavigation.framework */,
				C5ADFBD21DDCC7840011824B /* MapboxCoreNavigationTests.xctest */,
				351BEBD71E5BCC28006FE110 /* MapboxNavigation.framework */,
				358D14631E5E3B7700ADE590 /* Example-Swift.app */,
				358D14A61E5E3FDC00ADE590 /* Example-Objective-C.app */,
				352BBC471E5E78D700703DF1 /* Example-SwiftTests.xctest */,
				352BBC551E5E78EA00703DF1 /* Example-Objective-CTests.xctest */,
				35B711CF1E5E7AD2001EDA8D /* MapboxNavigationTests.xctest */,
			);
			name = Products;
			sourceTree = "<group>";
		};
		C5ADFBCB1DDCC7840011824B /* MapboxCoreNavigation */ = {
			isa = PBXGroup;
			children = (
				C5ADFBCC1DDCC7840011824B /* MapboxCoreNavigation.h */,
				35D457A61E2D253100A89946 /* MBRouteController.h */,
				35B839481E2E3D5D0045A868 /* MBRouteController.m */,
				C5ADFBCD1DDCC7840011824B /* Info.plist */,
				353E68FD1EF0B985007B2AE5 /* Bundle.swift */,
				C58D6BAC1DDCF2AE00387F53 /* Constants.swift */,
				351BEC0B1E5BCC72006FE110 /* DistanceFormatter.swift */,
				C5ADFBFD1DDCC9CE0011824B /* Geometry.swift */,
				353E68FB1EF0B7F8007B2AE5 /* NavigationLocationManager.swift */,
				351174F31EF1C0530065E248 /* ReplayLocationManager.swift */,
				C5CFE4871EF2FD4C006F48E8 /* MGLMapboxEvents.swift */,
				C5ADFBF91DDCC9580011824B /* RouteController.swift */,
				64847A031F04629D003F3A69 /* Feedback.swift */,
				C5D9800E1EFBCDAD006DBF2E /* Date.swift */,
				35A5413A1EFC052700E49846 /* RouteOptions.swift */,
				C5ADFBFB1DDCC9AD0011824B /* RouteProgress.swift */,
				353E69031EF0C4E5007B2AE5 /* SimulatedLocationManager.swift */,
				C578DA071EFD0FFF0052079F /* String.swift */,
				351927351F0FA072003A702D /* ScreenCapture.swift */,
			);
			path = MapboxCoreNavigation;
			sourceTree = "<group>";
		};
		C5ADFBD61DDCC7840011824B /* MapboxCoreNavigationTests */ = {
			isa = PBXGroup;
			children = (
				351174F71EF1FC8F0065E248 /* Helpers */,
				C52D09CF1DEF5E5F00BE3C5C /* Fixtures */,
				C52D09D21DEF636C00BE3C5C /* Fixture.swift */,
				C52D09CB1DEF444D00BE3C5C /* GeometryTests.swift */,
				C5ADFBD71DDCC7840011824B /* MapboxCoreNavigationTests.swift */,
				C52AC1251DF0E48600396B9F /* RouteProgressTests.swift */,
				C5ADFBD91DDCC7840011824B /* Info.plist */,
			);
			path = MapboxCoreNavigationTests;
			sourceTree = "<group>";
		};
/* End PBXGroup section */

/* Begin PBXHeadersBuildPhase section */
		351BEBD41E5BCC28006FE110 /* Headers */ = {
			isa = PBXHeadersBuildPhase;
			buildActionMask = 2147483647;
			files = (
				35D825FE1E6A2EC60088F83B /* MapboxNavigation.h in Headers */,
				35D825FB1E6A2DBE0088F83B /* MGLMapView+MGLNavigationAdditions.h in Headers */,
			);
			runOnlyForDeploymentPostprocessing = 0;
		};
		C5ADFBC61DDCC7840011824B /* Headers */ = {
			isa = PBXHeadersBuildPhase;
			buildActionMask = 2147483647;
			files = (
				35D457A71E2D253100A89946 /* MBRouteController.h in Headers */,
				C5C94C1B1DDCD22B0097296A /* MapboxCoreNavigation.h in Headers */,
			);
			runOnlyForDeploymentPostprocessing = 0;
		};
/* End PBXHeadersBuildPhase section */

/* Begin PBXNativeTarget section */
		351BEBD61E5BCC28006FE110 /* MapboxNavigation */ = {
			isa = PBXNativeTarget;
			buildConfigurationList = 351BEBDE1E5BCC28006FE110 /* Build configuration list for PBXNativeTarget "MapboxNavigation" */;
			buildPhases = (
				351BEBD21E5BCC28006FE110 /* Sources */,
				351BEBD31E5BCC28006FE110 /* Frameworks */,
				351BEBD41E5BCC28006FE110 /* Headers */,
				351BEBD51E5BCC28006FE110 /* Resources */,
				35C7E0931E67AD80003ACB96 /* ShellScript */,
			);
			buildRules = (
			);
			dependencies = (
				35CEA3581E5CEBBC009F2255 /* PBXTargetDependency */,
			);
			name = MapboxNavigation;
			productName = MapboxNavigation;
			productReference = 351BEBD71E5BCC28006FE110 /* MapboxNavigation.framework */;
			productType = "com.apple.product-type.framework";
		};
		352BBC461E5E78D700703DF1 /* Example-SwiftTests */ = {
			isa = PBXNativeTarget;
			buildConfigurationList = 352BBC4E1E5E78D700703DF1 /* Build configuration list for PBXNativeTarget "Example-SwiftTests" */;
			buildPhases = (
				352BBC431E5E78D700703DF1 /* Sources */,
				352BBC441E5E78D700703DF1 /* Frameworks */,
				352BBC451E5E78D700703DF1 /* Resources */,
			);
			buildRules = (
			);
			dependencies = (
				352BBC4D1E5E78D700703DF1 /* PBXTargetDependency */,
			);
			name = "Example-SwiftTests";
			productName = "Example-SwiftTests";
			productReference = 352BBC471E5E78D700703DF1 /* Example-SwiftTests.xctest */;
			productType = "com.apple.product-type.bundle.unit-test";
		};
		352BBC541E5E78EA00703DF1 /* Example-Objective-CTests */ = {
			isa = PBXNativeTarget;
			buildConfigurationList = 352BBC5C1E5E78EA00703DF1 /* Build configuration list for PBXNativeTarget "Example-Objective-CTests" */;
			buildPhases = (
				352BBC511E5E78EA00703DF1 /* Sources */,
				352BBC521E5E78EA00703DF1 /* Frameworks */,
				352BBC531E5E78EA00703DF1 /* Resources */,
			);
			buildRules = (
			);
			dependencies = (
				352BBC5B1E5E78EA00703DF1 /* PBXTargetDependency */,
			);
			name = "Example-Objective-CTests";
			productName = "Example-Objective-CTests";
			productReference = 352BBC551E5E78EA00703DF1 /* Example-Objective-CTests.xctest */;
			productType = "com.apple.product-type.bundle.unit-test";
		};
		358D14621E5E3B7700ADE590 /* Example-Swift */ = {
			isa = PBXNativeTarget;
			buildConfigurationList = 358D14741E5E3B7700ADE590 /* Build configuration list for PBXNativeTarget "Example-Swift" */;
			buildPhases = (
				358D145F1E5E3B7700ADE590 /* Sources */,
				358D14601E5E3B7700ADE590 /* Frameworks */,
				358D14611E5E3B7700ADE590 /* Resources */,
				354A01C41E66265100D765C2 /* Embed Frameworks */,
			);
			buildRules = (
			);
			dependencies = (
				354A01D41E66268800D765C2 /* PBXTargetDependency */,
				354A01D21E66268400D765C2 /* PBXTargetDependency */,
			);
			name = "Example-Swift";
			productName = "Example-Swift";
			productReference = 358D14631E5E3B7700ADE590 /* Example-Swift.app */;
			productType = "com.apple.product-type.application";
		};
		358D14A51E5E3FDC00ADE590 /* Example-Objective-C */ = {
			isa = PBXNativeTarget;
			buildConfigurationList = 358D14BA1E5E3FDC00ADE590 /* Build configuration list for PBXNativeTarget "Example-Objective-C" */;
			buildPhases = (
				358D14A21E5E3FDC00ADE590 /* Sources */,
				358D14A31E5E3FDC00ADE590 /* Frameworks */,
				358D14A41E5E3FDC00ADE590 /* Resources */,
				354A01DF1E6626EA00D765C2 /* Embed Frameworks */,
			);
			buildRules = (
			);
			dependencies = (
				354A01D81E6626D400D765C2 /* PBXTargetDependency */,
				354A01DA1E6626D400D765C2 /* PBXTargetDependency */,
			);
			name = "Example-Objective-C";
			productName = "Example-Objective-C";
			productReference = 358D14A61E5E3FDC00ADE590 /* Example-Objective-C.app */;
			productType = "com.apple.product-type.application";
		};
		35B711CE1E5E7AD2001EDA8D /* MapboxNavigationTests */ = {
			isa = PBXNativeTarget;
			buildConfigurationList = 35B711D71E5E7AD2001EDA8D /* Build configuration list for PBXNativeTarget "MapboxNavigationTests" */;
			buildPhases = (
				35B711CB1E5E7AD2001EDA8D /* Sources */,
				35B711CC1E5E7AD2001EDA8D /* Frameworks */,
				35B711CD1E5E7AD2001EDA8D /* Resources */,
				35B711DA1E5E7AEC001EDA8D /* Carthage copy frameworks */,
			);
			buildRules = (
			);
			dependencies = (
				3525449C1E663D2C004C8F1C /* PBXTargetDependency */,
				35B711D61E5E7AD2001EDA8D /* PBXTargetDependency */,
			);
			name = MapboxNavigationTests;
			productName = MapboxNavigationTests;
			productReference = 35B711CF1E5E7AD2001EDA8D /* MapboxNavigationTests.xctest */;
			productType = "com.apple.product-type.bundle.unit-test";
		};
		C5ADFBC81DDCC7840011824B /* MapboxCoreNavigation */ = {
			isa = PBXNativeTarget;
			buildConfigurationList = C5ADFBDD1DDCC7840011824B /* Build configuration list for PBXNativeTarget "MapboxCoreNavigation" */;
			buildPhases = (
				C5ADFBC41DDCC7840011824B /* Sources */,
				C5ADFBC61DDCC7840011824B /* Headers */,
				C5ADFBC71DDCC7840011824B /* Resources */,
				35A7DBEB1E3A1C59000BAB5C /* Frameworks */,
			);
			buildRules = (
			);
			dependencies = (
			);
			name = MapboxCoreNavigation;
			productName = MapboxNavigation;
			productReference = C5ADFBC91DDCC7840011824B /* MapboxCoreNavigation.framework */;
			productType = "com.apple.product-type.framework";
		};
		C5ADFBD11DDCC7840011824B /* MapboxCoreNavigationTests */ = {
			isa = PBXNativeTarget;
			buildConfigurationList = C5ADFBE01DDCC7840011824B /* Build configuration list for PBXNativeTarget "MapboxCoreNavigationTests" */;
			buildPhases = (
				C5ADFBCE1DDCC7840011824B /* Sources */,
				C5ADFBCF1DDCC7840011824B /* Frameworks */,
				C5ADFBD01DDCC7840011824B /* Resources */,
				352BBC3A1E5E69A700703DF1 /* Carthage copy frameworks */,
			);
			buildRules = (
			);
			dependencies = (
				C5ADFBD51DDCC7840011824B /* PBXTargetDependency */,
				352BBC3F1E5E6ADC00703DF1 /* PBXTargetDependency */,
			);
			name = MapboxCoreNavigationTests;
			productName = MapboxNavigationTests;
			productReference = C5ADFBD21DDCC7840011824B /* MapboxCoreNavigationTests.xctest */;
			productType = "com.apple.product-type.bundle.unit-test";
		};
/* End PBXNativeTarget section */

/* Begin PBXProject section */
		C5ADFBC01DDCC7840011824B /* Project object */ = {
			isa = PBXProject;
			attributes = {
				LastSwiftUpdateCheck = 0820;
				LastUpgradeCheck = 0820;
				ORGANIZATIONNAME = Mapbox;
				TargetAttributes = {
					351BEBD61E5BCC28006FE110 = {
						CreatedOnToolsVersion = 8.2.1;
						DevelopmentTeam = GJZR2MEM28;
						LastSwiftMigration = 0820;
						ProvisioningStyle = Automatic;
					};
					352BBC461E5E78D700703DF1 = {
						CreatedOnToolsVersion = 8.2.1;
						DevelopmentTeam = GJZR2MEM28;
						ProvisioningStyle = Automatic;
						TestTargetID = 358D14621E5E3B7700ADE590;
					};
					352BBC541E5E78EA00703DF1 = {
						CreatedOnToolsVersion = 8.2.1;
						DevelopmentTeam = GJZR2MEM28;
						ProvisioningStyle = Automatic;
						TestTargetID = 358D14A51E5E3FDC00ADE590;
					};
					358D14621E5E3B7700ADE590 = {
						CreatedOnToolsVersion = 8.2.1;
						DevelopmentTeam = GJZR2MEM28;
						LastSwiftMigration = 0830;
						ProvisioningStyle = Automatic;
					};
					358D14A51E5E3FDC00ADE590 = {
						CreatedOnToolsVersion = 8.2.1;
						DevelopmentTeam = GJZR2MEM28;
						ProvisioningStyle = Automatic;
					};
					35B711CE1E5E7AD2001EDA8D = {
						CreatedOnToolsVersion = 8.2.1;
						DevelopmentTeam = GJZR2MEM28;
						ProvisioningStyle = Automatic;
					};
					C5ADFBC81DDCC7840011824B = {
						CreatedOnToolsVersion = 8.1;
						DevelopmentTeam = GJZR2MEM28;
						LastSwiftMigration = 0820;
						ProvisioningStyle = Automatic;
					};
					C5ADFBD11DDCC7840011824B = {
						CreatedOnToolsVersion = 8.1;
						DevelopmentTeam = GJZR2MEM28;
						ProvisioningStyle = Automatic;
					};
				};
			};
			buildConfigurationList = C5ADFBC31DDCC7840011824B /* Build configuration list for PBXProject "MapboxNavigation" */;
			compatibilityVersion = "Xcode 3.2";
			developmentRegion = English;
			hasScannedForEncodings = 0;
			knownRegions = (
				en,
				Base,
				"zh-Hans",
				sv,
				vi,
				ca,
				fa,
				fr,
				hu,
				lt,
				es,
			);
			mainGroup = C5ADFBBF1DDCC7840011824B;
			productRefGroup = C5ADFBCA1DDCC7840011824B /* Products */;
			projectDirPath = "";
			projectRoot = "";
			targets = (
				358D14621E5E3B7700ADE590 /* Example-Swift */,
				358D14A51E5E3FDC00ADE590 /* Example-Objective-C */,
				C5ADFBC81DDCC7840011824B /* MapboxCoreNavigation */,
				351BEBD61E5BCC28006FE110 /* MapboxNavigation */,
				C5ADFBD11DDCC7840011824B /* MapboxCoreNavigationTests */,
				352BBC461E5E78D700703DF1 /* Example-SwiftTests */,
				352BBC541E5E78EA00703DF1 /* Example-Objective-CTests */,
				35B711CE1E5E7AD2001EDA8D /* MapboxNavigationTests */,
			);
		};
/* End PBXProject section */

/* Begin PBXResourcesBuildPhase section */
		351BEBD51E5BCC28006FE110 /* Resources */ = {
			isa = PBXResourcesBuildPhase;
			buildActionMask = 2147483647;
			files = (
				351BEC2B1E5BD538006FE110 /* Shields.plist in Resources */,
				DAAE5F301EAE4C4700832871 /* Localizable.strings in Resources */,
				351BEC291E5BD530006FE110 /* Assets.xcassets in Resources */,
				C520EE901EBB84F9008805BC /* Navigation.storyboard in Resources */,
				C5212B551EC4BE97009538EB /* Abbreviations.plist in Resources */,
			);
			runOnlyForDeploymentPostprocessing = 0;
		};
		352BBC451E5E78D700703DF1 /* Resources */ = {
			isa = PBXResourcesBuildPhase;
			buildActionMask = 2147483647;
			files = (
			);
			runOnlyForDeploymentPostprocessing = 0;
		};
		352BBC531E5E78EA00703DF1 /* Resources */ = {
			isa = PBXResourcesBuildPhase;
			buildActionMask = 2147483647;
			files = (
			);
			runOnlyForDeploymentPostprocessing = 0;
		};
		358D14611E5E3B7700ADE590 /* Resources */ = {
			isa = PBXResourcesBuildPhase;
			buildActionMask = 2147483647;
			files = (
				35002D691E5F6B2F0090E733 /* Main.storyboard in Resources */,
				354D9F891EF2FE900006FAA8 /* tunnel.json in Resources */,
				35002D611E5F6ADB0090E733 /* Assets.xcassets in Resources */,
				35002D621E5F6ADB0090E733 /* Base.lproj in Resources */,
				355D20DC1EF30A6D0012B1E0 /* tunnel.route in Resources */,
			);
			runOnlyForDeploymentPostprocessing = 0;
		};
		358D14A41E5E3FDC00ADE590 /* Resources */ = {
			isa = PBXResourcesBuildPhase;
			buildActionMask = 2147483647;
			files = (
				35002D6F1E5F6C7F0090E733 /* Base.lproj in Resources */,
				35002D6E1E5F6C7F0090E733 /* Assets.xcassets in Resources */,
				35002D761E5F6CD30090E733 /* Main.storyboard in Resources */,
			);
			runOnlyForDeploymentPostprocessing = 0;
		};
		35B711CD1E5E7AD2001EDA8D /* Resources */ = {
			isa = PBXResourcesBuildPhase;
			buildActionMask = 2147483647;
			files = (
				3527D2B91EC4619400C07FC9 /* Fixtures.xcassets in Resources */,
				355DB5771EFA780E0091BFB7 /* UnionSquare-to-GGPark.route in Resources */,
				355DB5751EFA78070091BFB7 /* GGPark-to-BernalHeights.route in Resources */,
			);
			runOnlyForDeploymentPostprocessing = 0;
		};
		C5ADFBC71DDCC7840011824B /* Resources */ = {
			isa = PBXResourcesBuildPhase;
			buildActionMask = 2147483647;
			files = (
			);
			runOnlyForDeploymentPostprocessing = 0;
		};
		C5ADFBD01DDCC7840011824B /* Resources */ = {
			isa = PBXResourcesBuildPhase;
			buildActionMask = 2147483647;
			files = (
				DAB2CCE71DF7AFDF001B2FE1 /* dc-line.geojson in Resources */,
				35718BE71EF3194200AFA3D1 /* tunnel.json in Resources */,
				C52D09CE1DEF5E5100BE3C5C /* route.json in Resources */,
				35718BE81EF3194500AFA3D1 /* tunnel.route in Resources */,
			);
			runOnlyForDeploymentPostprocessing = 0;
		};
/* End PBXResourcesBuildPhase section */

/* Begin PBXShellScriptBuildPhase section */
		352BBC3A1E5E69A700703DF1 /* Carthage copy frameworks */ = {
			isa = PBXShellScriptBuildPhase;
			buildActionMask = 2147483647;
			files = (
			);
			inputPaths = (
				"$(SRCROOT)/Carthage/Build/iOS/MapboxDirections.framework",
				"$(SRCROOT)/Carthage/Build/iOS/Polyline.framework",
				"$(SRCROOT)/Carthage/Build/iOS/AWSPolly.framework",
			);
			name = "Carthage copy frameworks";
			outputPaths = (
			);
			runOnlyForDeploymentPostprocessing = 0;
			shellPath = /bin/sh;
			shellScript = "/usr/local/bin/carthage copy-frameworks";
		};
		35B711DA1E5E7AEC001EDA8D /* Carthage copy frameworks */ = {
			isa = PBXShellScriptBuildPhase;
			buildActionMask = 2147483647;
			files = (
			);
			inputPaths = (
				"$(SRCROOT)/Carthage/Build/iOS/Mapbox.framework",
				"$(SRCROOT)/Carthage/Build/iOS/MapboxDirections.framework",
				"$(SRCROOT)/Carthage/Build/iOS/OSRMTextInstructions.framework",
				"$(SRCROOT)/Carthage/Build/iOS/Pulley.framework",
				"$(SRCROOT)/Carthage/Build/iOS/SDWebImage.framework",
				"$(SRCROOT)/Carthage/Build/iOS/Polyline.framework",
				"$(SRCROOT)/Carthage/Build/iOS/AWSPolly.framework",
				"$(SRCROOT)/Carthage/Build/iOS/AWSCore.framework",
				"$(SRCROOT)/Carthage/Build/iOS/FBSnapshotTestCase.framework",
			);
			name = "Carthage copy frameworks";
			outputPaths = (
			);
			runOnlyForDeploymentPostprocessing = 0;
			shellPath = /bin/sh;
			shellScript = "/usr/local/bin/carthage copy-frameworks";
		};
		35C7E0931E67AD80003ACB96 /* ShellScript */ = {
			isa = PBXShellScriptBuildPhase;
			buildActionMask = 2147483647;
			files = (
			);
			inputPaths = (
				"$(SRCROOT)/Carthage/Build/iOS/Mapbox.framework",
				"$(SRCROOT)/Carthage/Build/iOS/MapboxDirections.framework",
				"$(SRCROOT)/Carthage/Build/iOS/OSRMTextInstructions.framework",
				"$(SRCROOT)/Carthage/Build/iOS/Pulley.framework",
				"$(SRCROOT)/Carthage/Build/iOS/SDWebImage.framework",
				"$(SRCROOT)/Carthage/Build/iOS/Polyline.framework",
				"$(SRCROOT)/Carthage/Build/iOS/AWSPolly.framework",
				"$(SRCROOT)/Carthage/Build/iOS/AWSCore.framework",
			);
			outputPaths = (
			);
			runOnlyForDeploymentPostprocessing = 0;
			shellPath = /bin/sh;
			shellScript = "/usr/local/bin/carthage copy-frameworks";
		};
/* End PBXShellScriptBuildPhase section */

/* Begin PBXSourcesBuildPhase section */
		351BEBD21E5BCC28006FE110 /* Sources */ = {
			isa = PBXSourcesBuildPhase;
			buildActionMask = 2147483647;
			files = (
				351BEBF11E5BCC63006FE110 /* MGLMapView.swift in Sources */,
				352BBC421E5E72C500703DF1 /* Geometry.swift in Sources */,
				351BEC061E5BCC6C006FE110 /* ManeuverDirection.swift in Sources */,
				351BEBFD1E5BCC63006FE110 /* String.swift in Sources */,
				35D825FC1E6A2DBE0088F83B /* MGLMapView+MGLNavigationAdditions.m in Sources */,
				351BEBFF1E5BCC63006FE110 /* StyleKitArrows.swift in Sources */,
				351BEBF91E5BCC63006FE110 /* RouteTableViewCell.swift in Sources */,
				351A40161F0291D100E6D378 /* PollyVoiceController.swift in Sources */,
				C5000A931EC25C6E00563EA9 /* Abbreviations.swift in Sources */,
				35C9973F1E732C1B00544D1C /* RouteVoiceController.swift in Sources */,
				351BEBFC1E5BCC63006FE110 /* NavigationViewController.swift in Sources */,
				35C997411E732C5400544D1C /* RouteStepFormatter.swift in Sources */,
				351BEBFB1E5BCC63006FE110 /* RouteTableViewHeaderView.swift in Sources */,
				C53208AB1E81FFB900910266 /* NavigationMapView.swift in Sources */,
				351BEBF61E5BCC63006FE110 /* RouteMapViewController.swift in Sources */,
				35726EE81F0856E900AFA1B6 /* DefaultStyle.swift in Sources */,
				C58159011EA6D02700FC6C3D /* MGLVectorSource.swift in Sources */,
				351BEBF51E5BCC63006FE110 /* RouteManeuverViewController.swift in Sources */,
				351BEC011E5BCC63006FE110 /* TurnArrowView.swift in Sources */,
				351BEBFA1E5BCC63006FE110 /* RouteTableViewController.swift in Sources */,
				C55CEB281EB7E4240065D7D9 /* Locale.swift in Sources */,
				35025F3F1F051DD2002BA3EA /* DialogViewController.swift in Sources */,
				351BEC0E1E5BCC72006FE110 /* DashedLineView.swift in Sources */,
				351BEBF71E5BCC63006FE110 /* RoutePageViewController.swift in Sources */,
				351BEC051E5BCC6C006FE110 /* LaneArrowView.swift in Sources */,
				351BEC0D1E5BCC72006FE110 /* Bundle.swift in Sources */,
				35CF34B11F0A733200C2692E /* UIFont.swift in Sources */,
				351BEC021E5BCC63006FE110 /* UIView.swift in Sources */,
				353E69011EF0C2B6007B2AE5 /* DefaultLocationManager.swift in Sources */,
				351BEBF21E5BCC63006FE110 /* Style.swift in Sources */,
			);
			runOnlyForDeploymentPostprocessing = 0;
		};
		352BBC431E5E78D700703DF1 /* Sources */ = {
			isa = PBXSourcesBuildPhase;
			buildActionMask = 2147483647;
			files = (
				352BBC4A1E5E78D700703DF1 /* Example_SwiftTests.swift in Sources */,
			);
			runOnlyForDeploymentPostprocessing = 0;
		};
		352BBC511E5E78EA00703DF1 /* Sources */ = {
			isa = PBXSourcesBuildPhase;
			buildActionMask = 2147483647;
			files = (
				352BBC581E5E78EA00703DF1 /* Example_Objective_CTests.m in Sources */,
			);
			runOnlyForDeploymentPostprocessing = 0;
		};
		358D145F1E5E3B7700ADE590 /* Sources */ = {
			isa = PBXSourcesBuildPhase;
			buildActionMask = 2147483647;
			files = (
				358D14681E5E3B7700ADE590 /* ViewController.swift in Sources */,
				C5D9800D1EFA8BA9006DBF2E /* CustomViewController.swift in Sources */,
				6441B16A1EFC64E50076499F /* WaypointConfirmationViewController.swift in Sources */,
				358D14661E5E3B7700ADE590 /* AppDelegate.swift in Sources */,
			);
			runOnlyForDeploymentPostprocessing = 0;
		};
		358D14A21E5E3FDC00ADE590 /* Sources */ = {
			isa = PBXSourcesBuildPhase;
			buildActionMask = 2147483647;
			files = (
				352BBC401E5E6C9F00703DF1 /* AppDelegate.m in Sources */,
				35002D711E5F6C7F0090E733 /* main.m in Sources */,
				35C6A35B1E5E418D0004CA57 /* ViewController.m in Sources */,
			);
			runOnlyForDeploymentPostprocessing = 0;
		};
		35B711CB1E5E7AD2001EDA8D /* Sources */ = {
			isa = PBXSourcesBuildPhase;
			buildActionMask = 2147483647;
			files = (
				35B711D21E5E7AD2001EDA8D /* MapboxNavigationTests.swift in Sources */,
				352690491ECC843700E387BD /* Fixture.swift in Sources */,
			);
			runOnlyForDeploymentPostprocessing = 0;
		};
		C5ADFBC41DDCC7840011824B /* Sources */ = {
			isa = PBXSourcesBuildPhase;
			buildActionMask = 2147483647;
			files = (
				353E68FC1EF0B7F8007B2AE5 /* NavigationLocationManager.swift in Sources */,
				353E68FE1EF0B985007B2AE5 /* Bundle.swift in Sources */,
				351174F41EF1C0530065E248 /* ReplayLocationManager.swift in Sources */,
				C5C94C1C1DDCD2340097296A /* RouteController.swift in Sources */,
				C5C94C1E1DDCD23A0097296A /* Geometry.swift in Sources */,
				354D9F861EF2FCF60006FAA8 /* CLLocation.swift in Sources */,
				351927361F0FA072003A702D /* ScreenCapture.swift in Sources */,
				C5D9800F1EFBCDAD006DBF2E /* Date.swift in Sources */,
				35B839491E2E3D5D0045A868 /* MBRouteController.m in Sources */,
				35A5413B1EFC052700E49846 /* RouteOptions.swift in Sources */,
				353E69041EF0C4E5007B2AE5 /* SimulatedLocationManager.swift in Sources */,
				DAFA92071F01735000A7FB09 /* DistanceFormatter.swift in Sources */,
				C5C94C1D1DDCD2370097296A /* RouteProgress.swift in Sources */,
				C5CFE4881EF2FD4C006F48E8 /* MGLMapboxEvents.swift in Sources */,
				C578DA081EFD0FFF0052079F /* String.swift in Sources */,
				64847A041F04629D003F3A69 /* Feedback.swift in Sources */,
				C58D6BAD1DDCF2AE00387F53 /* Constants.swift in Sources */,
			);
			runOnlyForDeploymentPostprocessing = 0;
		};
		C5ADFBCE1DDCC7840011824B /* Sources */ = {
			isa = PBXSourcesBuildPhase;
			buildActionMask = 2147483647;
			files = (
				C5ADFBD81DDCC7840011824B /* MapboxCoreNavigationTests.swift in Sources */,
				C52D09CC1DEF444D00BE3C5C /* GeometryTests.swift in Sources */,
				C52AC1261DF0E48600396B9F /* RouteProgressTests.swift in Sources */,
				C52D09D31DEF636C00BE3C5C /* Fixture.swift in Sources */,
			);
			runOnlyForDeploymentPostprocessing = 0;
		};
/* End PBXSourcesBuildPhase section */

/* Begin PBXTargetDependency section */
		3525449C1E663D2C004C8F1C /* PBXTargetDependency */ = {
			isa = PBXTargetDependency;
			target = C5ADFBC81DDCC7840011824B /* MapboxCoreNavigation */;
			targetProxy = 3525449B1E663D2C004C8F1C /* PBXContainerItemProxy */;
		};
		352BBC3F1E5E6ADC00703DF1 /* PBXTargetDependency */ = {
			isa = PBXTargetDependency;
			target = 358D14621E5E3B7700ADE590 /* Example-Swift */;
			targetProxy = 352BBC3E1E5E6ADC00703DF1 /* PBXContainerItemProxy */;
		};
		352BBC4D1E5E78D700703DF1 /* PBXTargetDependency */ = {
			isa = PBXTargetDependency;
			target = 358D14621E5E3B7700ADE590 /* Example-Swift */;
			targetProxy = 352BBC4C1E5E78D700703DF1 /* PBXContainerItemProxy */;
		};
		352BBC5B1E5E78EA00703DF1 /* PBXTargetDependency */ = {
			isa = PBXTargetDependency;
			target = 358D14A51E5E3FDC00ADE590 /* Example-Objective-C */;
			targetProxy = 352BBC5A1E5E78EA00703DF1 /* PBXContainerItemProxy */;
		};
		354A01D21E66268400D765C2 /* PBXTargetDependency */ = {
			isa = PBXTargetDependency;
			target = 351BEBD61E5BCC28006FE110 /* MapboxNavigation */;
			targetProxy = 354A01D11E66268400D765C2 /* PBXContainerItemProxy */;
		};
		354A01D41E66268800D765C2 /* PBXTargetDependency */ = {
			isa = PBXTargetDependency;
			target = C5ADFBC81DDCC7840011824B /* MapboxCoreNavigation */;
			targetProxy = 354A01D31E66268800D765C2 /* PBXContainerItemProxy */;
		};
		354A01D81E6626D400D765C2 /* PBXTargetDependency */ = {
			isa = PBXTargetDependency;
			target = C5ADFBC81DDCC7840011824B /* MapboxCoreNavigation */;
			targetProxy = 354A01D71E6626D400D765C2 /* PBXContainerItemProxy */;
		};
		354A01DA1E6626D400D765C2 /* PBXTargetDependency */ = {
			isa = PBXTargetDependency;
			target = 351BEBD61E5BCC28006FE110 /* MapboxNavigation */;
			targetProxy = 354A01D91E6626D400D765C2 /* PBXContainerItemProxy */;
		};
		35B711D61E5E7AD2001EDA8D /* PBXTargetDependency */ = {
			isa = PBXTargetDependency;
			target = 351BEBD61E5BCC28006FE110 /* MapboxNavigation */;
			targetProxy = 35B711D51E5E7AD2001EDA8D /* PBXContainerItemProxy */;
		};
		35CEA3581E5CEBBC009F2255 /* PBXTargetDependency */ = {
			isa = PBXTargetDependency;
			target = C5ADFBC81DDCC7840011824B /* MapboxCoreNavigation */;
			targetProxy = 35CEA3571E5CEBBC009F2255 /* PBXContainerItemProxy */;
		};
		C5ADFBD51DDCC7840011824B /* PBXTargetDependency */ = {
			isa = PBXTargetDependency;
			target = C5ADFBC81DDCC7840011824B /* MapboxCoreNavigation */;
			targetProxy = C5ADFBD41DDCC7840011824B /* PBXContainerItemProxy */;
		};
/* End PBXTargetDependency section */

/* Begin PBXVariantGroup section */
		35002D661E5F6B1B0090E733 /* Main.storyboard */ = {
			isa = PBXVariantGroup;
			children = (
				35002D671E5F6B1B0090E733 /* Base */,
				35C6ED9C1EBB224A00A27EF8 /* zh-Hans */,
				35C6ED9E1EBB224D00A27EF8 /* sv */,
				35C6EDA01EBB224E00A27EF8 /* vi */,
				35C6EDA21EBB224F00A27EF8 /* ca */,
				35C6EDAD1EBB266300A27EF8 /* en */,
				DA625E901F10557300FBE176 /* fa */,
				DA625E931F105B1900FBE176 /* fr */,
				DA625E981F105C1200FBE176 /* hu */,
				DA625E9D1F105D1A00FBE176 /* lt */,
			);
			name = Main.storyboard;
			sourceTree = "<group>";
		};
		35002D741E5F6CD30090E733 /* Main.storyboard */ = {
			isa = PBXVariantGroup;
			children = (
				35002D751E5F6CD30090E733 /* Base */,
				35C6EDA41EBB227100A27EF8 /* zh-Hans */,
				35C6EDA61EBB227600A27EF8 /* sv */,
				35C6EDA81EBB227900A27EF8 /* vi */,
				35C6EDAA1EBB228000A27EF8 /* ca */,
				35C6EDB21EBB286500A27EF8 /* en */,
				DA625E911F10559600FBE176 /* fa */,
				DA625E941F105B1A00FBE176 /* fr */,
				DA625E991F105C1300FBE176 /* hu */,
				DA625E9E1F105D1A00FBE176 /* lt */,
			);
			name = Main.storyboard;
			sourceTree = "<group>";
		};
		C520EE921EBB84F9008805BC /* Navigation.storyboard */ = {
			isa = PBXVariantGroup;
			children = (
				C520EE911EBB84F9008805BC /* Base */,
				C520EE941EBBBD55008805BC /* en */,
				DA625E921F1055DE00FBE176 /* fa */,
				DA625E951F105B1A00FBE176 /* fr */,
				DA625E9A1F105C1300FBE176 /* hu */,
				DA625EA41F1060E300FBE176 /* ca */,
				DA625EA51F10614500FBE176 /* es */,
				DA625EA91F1061DA00FBE176 /* sv */,
				DA625EAA1F10621A00FBE176 /* vi */,
			);
			name = Navigation.storyboard;
			path = Resources;
			sourceTree = "<group>";
		};
		C5212B571EC4BE97009538EB /* Abbreviations.plist */ = {
			isa = PBXVariantGroup;
			children = (
				C5212B561EC4BE97009538EB /* Base */,
				355EF9641EDF264200749641 /* sv */,
				DA625E971F105BC100FBE176 /* fr */,
				DA625EA31F105E3400FBE176 /* lt */,
				DA625EAB1F10622700FBE176 /* vi */,
			);
			name = Abbreviations.plist;
			path = Resources;
			sourceTree = "<group>";
		};
		DAAE5F321EAE4C4700832871 /* Localizable.strings */ = {
			isa = PBXVariantGroup;
			children = (
				DAAE5F311EAE4C4700832871 /* Base */,
				DAAE5F331EAE4C5A00832871 /* zh-Hans */,
				357F0DF01EB9D99F00A0B53C /* sv */,
				357F0DF11EB9DAB400A0B53C /* vi */,
				35C6ED9A1EBB1DE400A27EF8 /* ca */,
				DA625E961F105BAD00FBE176 /* fr */,
				DA625E9C1F105CB100FBE176 /* hu */,
				DA625EA71F10616600FBE176 /* es */,
			);
			name = Localizable.strings;
			path = Resources;
			sourceTree = "<group>";
		};
/* End PBXVariantGroup section */

/* Begin XCBuildConfiguration section */
		351BEBDC1E5BCC28006FE110 /* Debug */ = {
			isa = XCBuildConfiguration;
			buildSettings = {
				CLANG_ENABLE_MODULES = YES;
				CODE_SIGN_IDENTITY = "iPhone Developer";
				DEBUG_INFORMATION_FORMAT = dwarf;
				DEFINES_MODULE = YES;
				DEVELOPMENT_TEAM = GJZR2MEM28;
				DYLIB_COMPATIBILITY_VERSION = 1;
				DYLIB_CURRENT_VERSION = 2;
				DYLIB_INSTALL_NAME_BASE = "@rpath";
				FRAMEWORK_SEARCH_PATHS = (
					"$(inherited)",
					"$(PROJECT_DIR)/Carthage/Build/iOS",
				);
				INFOPLIST_FILE = MapboxNavigation/Info.plist;
				INSTALL_PATH = "$(LOCAL_LIBRARY_DIR)/Frameworks";
				IPHONEOS_DEPLOYMENT_TARGET = 9.0;
				LD_RUNPATH_SEARCH_PATHS = "$(inherited) @executable_path/Frameworks @loader_path/Frameworks";
				PRODUCT_BUNDLE_IDENTIFIER = com.mapbox.MapboxNavigation;
				PRODUCT_NAME = "$(TARGET_NAME)";
				SKIP_INSTALL = YES;
				SWIFT_OPTIMIZATION_LEVEL = "-Onone";
				SWIFT_VERSION = 3.0;
			};
			name = Debug;
		};
		351BEBDD1E5BCC28006FE110 /* Release */ = {
			isa = XCBuildConfiguration;
			buildSettings = {
				CLANG_ENABLE_MODULES = YES;
				CODE_SIGN_IDENTITY = "";
				DEFINES_MODULE = YES;
				DEVELOPMENT_TEAM = GJZR2MEM28;
				DYLIB_COMPATIBILITY_VERSION = 1;
				DYLIB_CURRENT_VERSION = 2;
				DYLIB_INSTALL_NAME_BASE = "@rpath";
				FRAMEWORK_SEARCH_PATHS = (
					"$(inherited)",
					"$(PROJECT_DIR)/Carthage/Build/iOS",
				);
				INFOPLIST_FILE = MapboxNavigation/Info.plist;
				INSTALL_PATH = "$(LOCAL_LIBRARY_DIR)/Frameworks";
				IPHONEOS_DEPLOYMENT_TARGET = 9.0;
				LD_RUNPATH_SEARCH_PATHS = "$(inherited) @executable_path/Frameworks @loader_path/Frameworks";
				PRODUCT_BUNDLE_IDENTIFIER = com.mapbox.MapboxNavigation;
				PRODUCT_NAME = "$(TARGET_NAME)";
				SKIP_INSTALL = YES;
				SWIFT_VERSION = 3.0;
			};
			name = Release;
		};
		352BBC4F1E5E78D700703DF1 /* Debug */ = {
			isa = XCBuildConfiguration;
			buildSettings = {
				BUNDLE_LOADER = "$(TEST_HOST)";
				DEBUG_INFORMATION_FORMAT = dwarf;
				DEVELOPMENT_TEAM = GJZR2MEM28;
				FRAMEWORK_SEARCH_PATHS = (
					"$(inherited)",
					"$(PROJECT_DIR)/Carthage/Build/iOS",
				);
				INFOPLIST_FILE = Examples/SwiftTests/Info.plist;
				IPHONEOS_DEPLOYMENT_TARGET = 10.2;
				LD_RUNPATH_SEARCH_PATHS = "$(inherited) @executable_path/Frameworks @loader_path/Frameworks";
				PRODUCT_BUNDLE_IDENTIFIER = "com.mapbox.Example-SwiftTests";
				PRODUCT_NAME = "$(TARGET_NAME)";
				SWIFT_VERSION = 3.0;
				TEST_HOST = "$(BUILT_PRODUCTS_DIR)/Example-Swift.app/Example-Swift";
			};
			name = Debug;
		};
		352BBC501E5E78D700703DF1 /* Release */ = {
			isa = XCBuildConfiguration;
			buildSettings = {
				BUNDLE_LOADER = "$(TEST_HOST)";
				DEVELOPMENT_TEAM = GJZR2MEM28;
				FRAMEWORK_SEARCH_PATHS = (
					"$(inherited)",
					"$(PROJECT_DIR)/Carthage/Build/iOS",
				);
				INFOPLIST_FILE = Examples/SwiftTests/Info.plist;
				IPHONEOS_DEPLOYMENT_TARGET = 10.2;
				LD_RUNPATH_SEARCH_PATHS = "$(inherited) @executable_path/Frameworks @loader_path/Frameworks";
				PRODUCT_BUNDLE_IDENTIFIER = "com.mapbox.Example-SwiftTests";
				PRODUCT_NAME = "$(TARGET_NAME)";
				SWIFT_VERSION = 3.0;
				TEST_HOST = "$(BUILT_PRODUCTS_DIR)/Example-Swift.app/Example-Swift";
			};
			name = Release;
		};
		352BBC5D1E5E78EA00703DF1 /* Debug */ = {
			isa = XCBuildConfiguration;
			buildSettings = {
				BUNDLE_LOADER = "$(TEST_HOST)";
				DEBUG_INFORMATION_FORMAT = dwarf;
				DEVELOPMENT_TEAM = GJZR2MEM28;
				INFOPLIST_FILE = "Examples/Objective-CTests/Info.plist";
				IPHONEOS_DEPLOYMENT_TARGET = 10.2;
				LD_RUNPATH_SEARCH_PATHS = "$(inherited) @executable_path/Frameworks @loader_path/Frameworks";
				PRODUCT_BUNDLE_IDENTIFIER = "com.mapbox.Example-Objective-CTests";
				PRODUCT_NAME = "$(TARGET_NAME)";
				TEST_HOST = "$(BUILT_PRODUCTS_DIR)/Example-Objective-C.app/Example-Objective-C";
			};
			name = Debug;
		};
		352BBC5E1E5E78EA00703DF1 /* Release */ = {
			isa = XCBuildConfiguration;
			buildSettings = {
				BUNDLE_LOADER = "$(TEST_HOST)";
				DEVELOPMENT_TEAM = GJZR2MEM28;
				INFOPLIST_FILE = "Examples/Objective-CTests/Info.plist";
				IPHONEOS_DEPLOYMENT_TARGET = 10.2;
				LD_RUNPATH_SEARCH_PATHS = "$(inherited) @executable_path/Frameworks @loader_path/Frameworks";
				PRODUCT_BUNDLE_IDENTIFIER = "com.mapbox.Example-Objective-CTests";
				PRODUCT_NAME = "$(TARGET_NAME)";
				TEST_HOST = "$(BUILT_PRODUCTS_DIR)/Example-Objective-C.app/Example-Objective-C";
			};
			name = Release;
		};
		358D14721E5E3B7700ADE590 /* Debug */ = {
			isa = XCBuildConfiguration;
			buildSettings = {
				ALWAYS_EMBED_SWIFT_STANDARD_LIBRARIES = YES;
				ASSETCATALOG_COMPILER_APPICON_NAME = AppIcon;
				CLANG_ENABLE_MODULES = YES;
				CODE_SIGN_IDENTITY = "iPhone Developer";
				DEBUG_INFORMATION_FORMAT = dwarf;
				DEVELOPMENT_TEAM = GJZR2MEM28;
				FRAMEWORK_SEARCH_PATHS = (
					"$(inherited)",
					"$(PROJECT_DIR)/Carthage/Build/iOS",
				);
				INFOPLIST_FILE = "$(SRCROOT)/Examples/Swift/Info.plist";
				IPHONEOS_DEPLOYMENT_TARGET = 9.0;
				LD_RUNPATH_SEARCH_PATHS = "$(inherited) @executable_path/Frameworks";
				PRODUCT_BUNDLE_IDENTIFIER = "com.mapbox.Example-Swift";
				PRODUCT_NAME = "$(TARGET_NAME)";
				SWIFT_OPTIMIZATION_LEVEL = "-Onone";
				SWIFT_VERSION = 3.0;
			};
			name = Debug;
		};
		358D14731E5E3B7700ADE590 /* Release */ = {
			isa = XCBuildConfiguration;
			buildSettings = {
				ALWAYS_EMBED_SWIFT_STANDARD_LIBRARIES = YES;
				ASSETCATALOG_COMPILER_APPICON_NAME = AppIcon;
				CLANG_ENABLE_MODULES = YES;
				DEVELOPMENT_TEAM = GJZR2MEM28;
				FRAMEWORK_SEARCH_PATHS = (
					"$(inherited)",
					"$(PROJECT_DIR)/Carthage/Build/iOS",
				);
				INFOPLIST_FILE = "$(SRCROOT)/Examples/Swift/Info.plist";
				IPHONEOS_DEPLOYMENT_TARGET = 9.0;
				LD_RUNPATH_SEARCH_PATHS = "$(inherited) @executable_path/Frameworks";
				PRODUCT_BUNDLE_IDENTIFIER = "com.mapbox.Example-Swift";
				PRODUCT_NAME = "$(TARGET_NAME)";
				SWIFT_VERSION = 3.0;
			};
			name = Release;
		};
		358D14BB1E5E3FDC00ADE590 /* Debug */ = {
			isa = XCBuildConfiguration;
			buildSettings = {
				ALWAYS_EMBED_SWIFT_STANDARD_LIBRARIES = YES;
				ASSETCATALOG_COMPILER_APPICON_NAME = AppIcon;
				CODE_SIGN_IDENTITY = "iPhone Developer";
				DEBUG_INFORMATION_FORMAT = dwarf;
				DEVELOPMENT_TEAM = GJZR2MEM28;
				FRAMEWORK_SEARCH_PATHS = (
					"$(inherited)",
					"$(PROJECT_DIR)/Carthage/Build/iOS",
				);
				INFOPLIST_FILE = "$(SRCROOT)/Examples/Objective-C/Info.plist";
				IPHONEOS_DEPLOYMENT_TARGET = 9.0;
				LD_RUNPATH_SEARCH_PATHS = "$(inherited) @executable_path/Frameworks";
				PRODUCT_BUNDLE_IDENTIFIER = "com.mapbox.Example-Objective-C";
				PRODUCT_NAME = "$(TARGET_NAME)";
			};
			name = Debug;
		};
		358D14BC1E5E3FDC00ADE590 /* Release */ = {
			isa = XCBuildConfiguration;
			buildSettings = {
				ALWAYS_EMBED_SWIFT_STANDARD_LIBRARIES = YES;
				ASSETCATALOG_COMPILER_APPICON_NAME = AppIcon;
				DEVELOPMENT_TEAM = GJZR2MEM28;
				FRAMEWORK_SEARCH_PATHS = (
					"$(inherited)",
					"$(PROJECT_DIR)/Carthage/Build/iOS",
				);
				INFOPLIST_FILE = "$(SRCROOT)/Examples/Objective-C/Info.plist";
				IPHONEOS_DEPLOYMENT_TARGET = 9.0;
				LD_RUNPATH_SEARCH_PATHS = "$(inherited) @executable_path/Frameworks";
				PRODUCT_BUNDLE_IDENTIFIER = "com.mapbox.Example-Objective-C";
				PRODUCT_NAME = "$(TARGET_NAME)";
			};
			name = Release;
		};
		35B711D81E5E7AD2001EDA8D /* Debug */ = {
			isa = XCBuildConfiguration;
			buildSettings = {
				ALWAYS_EMBED_SWIFT_STANDARD_LIBRARIES = YES;
				DEBUG_INFORMATION_FORMAT = dwarf;
				DEVELOPMENT_TEAM = GJZR2MEM28;
				FRAMEWORK_SEARCH_PATHS = (
					"$(inherited)",
					"$(PROJECT_DIR)/Carthage/Build/iOS",
				);
				INFOPLIST_FILE = MapboxNavigationTests/Info.plist;
				IPHONEOS_DEPLOYMENT_TARGET = 10.2;
				LD_RUNPATH_SEARCH_PATHS = "$(inherited) @executable_path/Frameworks @loader_path/Frameworks";
				PRODUCT_BUNDLE_IDENTIFIER = com.mapbox.MapboxNavigationTests;
				PRODUCT_NAME = "$(TARGET_NAME)";
				SWIFT_VERSION = 3.0;
			};
			name = Debug;
		};
		35B711D91E5E7AD2001EDA8D /* Release */ = {
			isa = XCBuildConfiguration;
			buildSettings = {
				ALWAYS_EMBED_SWIFT_STANDARD_LIBRARIES = YES;
				DEVELOPMENT_TEAM = GJZR2MEM28;
				FRAMEWORK_SEARCH_PATHS = (
					"$(inherited)",
					"$(PROJECT_DIR)/Carthage/Build/iOS",
				);
				INFOPLIST_FILE = MapboxNavigationTests/Info.plist;
				IPHONEOS_DEPLOYMENT_TARGET = 10.2;
				LD_RUNPATH_SEARCH_PATHS = "$(inherited) @executable_path/Frameworks @loader_path/Frameworks";
				PRODUCT_BUNDLE_IDENTIFIER = com.mapbox.MapboxNavigationTests;
				PRODUCT_NAME = "$(TARGET_NAME)";
				SWIFT_VERSION = 3.0;
			};
			name = Release;
		};
		C5ADFBDB1DDCC7840011824B /* Debug */ = {
			isa = XCBuildConfiguration;
			buildSettings = {
				ALWAYS_SEARCH_USER_PATHS = NO;
				CLANG_ANALYZER_LOCALIZABILITY_NONLOCALIZED = YES;
				CLANG_ANALYZER_NONNULL = YES;
				CLANG_CXX_LANGUAGE_STANDARD = "gnu++0x";
				CLANG_CXX_LIBRARY = "libc++";
				CLANG_ENABLE_MODULES = YES;
				CLANG_ENABLE_OBJC_ARC = YES;
				CLANG_WARN_BOOL_CONVERSION = YES;
				CLANG_WARN_CONSTANT_CONVERSION = YES;
				CLANG_WARN_DIRECT_OBJC_ISA_USAGE = YES_ERROR;
				CLANG_WARN_DOCUMENTATION_COMMENTS = YES;
				CLANG_WARN_EMPTY_BODY = YES;
				CLANG_WARN_ENUM_CONVERSION = YES;
				CLANG_WARN_INFINITE_RECURSION = YES;
				CLANG_WARN_INT_CONVERSION = YES;
				CLANG_WARN_OBJC_ROOT_CLASS = YES_ERROR;
				CLANG_WARN_SUSPICIOUS_MOVE = YES;
				CLANG_WARN_SUSPICIOUS_MOVES = YES;
				CLANG_WARN_UNREACHABLE_CODE = YES;
				CLANG_WARN__DUPLICATE_METHOD_MATCH = YES;
				"CODE_SIGN_IDENTITY[sdk=iphoneos*]" = "iPhone Developer";
				COPY_PHASE_STRIP = NO;
				CURRENT_PROJECT_VERSION = 2;
				DEBUG_INFORMATION_FORMAT = "dwarf-with-dsym";
				ENABLE_STRICT_OBJC_MSGSEND = YES;
				ENABLE_TESTABILITY = YES;
				GCC_C_LANGUAGE_STANDARD = gnu99;
				GCC_DYNAMIC_NO_PIC = NO;
				GCC_NO_COMMON_BLOCKS = YES;
				GCC_OPTIMIZATION_LEVEL = 0;
				GCC_PREPROCESSOR_DEFINITIONS = (
					"DEBUG=1",
					"$(inherited)",
				);
				GCC_WARN_64_TO_32_BIT_CONVERSION = YES;
				GCC_WARN_ABOUT_RETURN_TYPE = YES_ERROR;
				GCC_WARN_UNDECLARED_SELECTOR = YES;
				GCC_WARN_UNINITIALIZED_AUTOS = YES_AGGRESSIVE;
				GCC_WARN_UNUSED_FUNCTION = YES;
				GCC_WARN_UNUSED_VARIABLE = YES;
				IPHONEOS_DEPLOYMENT_TARGET = 10.1;
				MTL_ENABLE_DEBUG_INFO = YES;
				ONLY_ACTIVE_ARCH = YES;
				SDKROOT = iphoneos;
				SWIFT_ACTIVE_COMPILATION_CONDITIONS = DEBUG;
				SWIFT_OPTIMIZATION_LEVEL = "-Onone";
				SWIFT_VERSION = 3.0;
				TARGETED_DEVICE_FAMILY = "1,2";
				VERSIONING_SYSTEM = "apple-generic";
				VERSION_INFO_PREFIX = "";
			};
			name = Debug;
		};
		C5ADFBDC1DDCC7840011824B /* Release */ = {
			isa = XCBuildConfiguration;
			buildSettings = {
				ALWAYS_SEARCH_USER_PATHS = NO;
				CLANG_ANALYZER_LOCALIZABILITY_NONLOCALIZED = YES;
				CLANG_ANALYZER_NONNULL = YES;
				CLANG_CXX_LANGUAGE_STANDARD = "gnu++0x";
				CLANG_CXX_LIBRARY = "libc++";
				CLANG_ENABLE_MODULES = YES;
				CLANG_ENABLE_OBJC_ARC = YES;
				CLANG_WARN_BOOL_CONVERSION = YES;
				CLANG_WARN_CONSTANT_CONVERSION = YES;
				CLANG_WARN_DIRECT_OBJC_ISA_USAGE = YES_ERROR;
				CLANG_WARN_DOCUMENTATION_COMMENTS = YES;
				CLANG_WARN_EMPTY_BODY = YES;
				CLANG_WARN_ENUM_CONVERSION = YES;
				CLANG_WARN_INFINITE_RECURSION = YES;
				CLANG_WARN_INT_CONVERSION = YES;
				CLANG_WARN_OBJC_ROOT_CLASS = YES_ERROR;
				CLANG_WARN_SUSPICIOUS_MOVE = YES;
				CLANG_WARN_SUSPICIOUS_MOVES = YES;
				CLANG_WARN_UNREACHABLE_CODE = YES;
				CLANG_WARN__DUPLICATE_METHOD_MATCH = YES;
				"CODE_SIGN_IDENTITY[sdk=iphoneos*]" = "iPhone Developer";
				COPY_PHASE_STRIP = NO;
				CURRENT_PROJECT_VERSION = 2;
				DEBUG_INFORMATION_FORMAT = "dwarf-with-dsym";
				ENABLE_NS_ASSERTIONS = NO;
				ENABLE_STRICT_OBJC_MSGSEND = YES;
				GCC_C_LANGUAGE_STANDARD = gnu99;
				GCC_NO_COMMON_BLOCKS = YES;
				GCC_WARN_64_TO_32_BIT_CONVERSION = YES;
				GCC_WARN_ABOUT_RETURN_TYPE = YES_ERROR;
				GCC_WARN_UNDECLARED_SELECTOR = YES;
				GCC_WARN_UNINITIALIZED_AUTOS = YES_AGGRESSIVE;
				GCC_WARN_UNUSED_FUNCTION = YES;
				GCC_WARN_UNUSED_VARIABLE = YES;
				IPHONEOS_DEPLOYMENT_TARGET = 10.1;
				MTL_ENABLE_DEBUG_INFO = NO;
				SDKROOT = iphoneos;
				SWIFT_OPTIMIZATION_LEVEL = "-Owholemodule";
				SWIFT_VERSION = 3.0;
				TARGETED_DEVICE_FAMILY = "1,2";
				VALIDATE_PRODUCT = YES;
				VERSIONING_SYSTEM = "apple-generic";
				VERSION_INFO_PREFIX = "";
			};
			name = Release;
		};
		C5ADFBDE1DDCC7840011824B /* Debug */ = {
			isa = XCBuildConfiguration;
			buildSettings = {
				CLANG_ENABLE_MODULES = YES;
				CODE_SIGN_IDENTITY = "iPhone Developer";
				DEFINES_MODULE = YES;
				DEVELOPMENT_TEAM = GJZR2MEM28;
				DYLIB_COMPATIBILITY_VERSION = 1;
				DYLIB_CURRENT_VERSION = 2;
				DYLIB_INSTALL_NAME_BASE = "@rpath";
				FRAMEWORK_SEARCH_PATHS = (
					"$(inherited)",
					"$(PROJECT_DIR)/Carthage/Build/iOS",
				);
				INFOPLIST_FILE = MapboxCoreNavigation/Info.plist;
				INSTALL_PATH = "$(LOCAL_LIBRARY_DIR)/Frameworks";
				IPHONEOS_DEPLOYMENT_TARGET = 9.0;
				LD_RUNPATH_SEARCH_PATHS = "$(inherited) @executable_path/Frameworks @loader_path/Frameworks";
				PRODUCT_BUNDLE_IDENTIFIER = com.mapbox.MapboxCoreNavigation;
				PRODUCT_NAME = "$(TARGET_NAME)";
				SKIP_INSTALL = YES;
				SWIFT_OPTIMIZATION_LEVEL = "-Onone";
			};
			name = Debug;
		};
		C5ADFBDF1DDCC7840011824B /* Release */ = {
			isa = XCBuildConfiguration;
			buildSettings = {
				CLANG_ENABLE_MODULES = YES;
				CODE_SIGN_IDENTITY = "";
				DEFINES_MODULE = YES;
				DEVELOPMENT_TEAM = GJZR2MEM28;
				DYLIB_COMPATIBILITY_VERSION = 1;
				DYLIB_CURRENT_VERSION = 2;
				DYLIB_INSTALL_NAME_BASE = "@rpath";
				FRAMEWORK_SEARCH_PATHS = (
					"$(inherited)",
					"$(PROJECT_DIR)/Carthage/Build/iOS",
				);
				INFOPLIST_FILE = MapboxCoreNavigation/Info.plist;
				INSTALL_PATH = "$(LOCAL_LIBRARY_DIR)/Frameworks";
				IPHONEOS_DEPLOYMENT_TARGET = 9.0;
				LD_RUNPATH_SEARCH_PATHS = "$(inherited) @executable_path/Frameworks @loader_path/Frameworks";
				PRODUCT_BUNDLE_IDENTIFIER = com.mapbox.MapboxCoreNavigation;
				PRODUCT_NAME = "$(TARGET_NAME)";
				SKIP_INSTALL = YES;
			};
			name = Release;
		};
		C5ADFBE11DDCC7840011824B /* Debug */ = {
			isa = XCBuildConfiguration;
			buildSettings = {
				ALWAYS_EMBED_SWIFT_STANDARD_LIBRARIES = YES;
				DEVELOPMENT_TEAM = GJZR2MEM28;
				FRAMEWORK_SEARCH_PATHS = (
					"$(inherited)",
					"$(PROJECT_DIR)/Carthage/Build/iOS",
				);
				INFOPLIST_FILE = MapboxCoreNavigationTests/Info.plist;
				LD_RUNPATH_SEARCH_PATHS = "$(inherited) $(PROJECT_DIR)/Carthage/Build/iOS @executable_path/Frameworks @loader_path/Frameworks";
				PRODUCT_BUNDLE_IDENTIFIER = com.mapbox.MapboxCoreNavigationTests;
				PRODUCT_NAME = "$(TARGET_NAME)";
				SWIFT_VERSION = 3.0;
			};
			name = Debug;
		};
		C5ADFBE21DDCC7840011824B /* Release */ = {
			isa = XCBuildConfiguration;
			buildSettings = {
				ALWAYS_EMBED_SWIFT_STANDARD_LIBRARIES = YES;
				DEVELOPMENT_TEAM = GJZR2MEM28;
				FRAMEWORK_SEARCH_PATHS = (
					"$(inherited)",
					"$(PROJECT_DIR)/Carthage/Build/iOS",
				);
				INFOPLIST_FILE = MapboxCoreNavigationTests/Info.plist;
				LD_RUNPATH_SEARCH_PATHS = "$(inherited) $(PROJECT_DIR)/Carthage/Build/iOS @executable_path/Frameworks @loader_path/Frameworks";
				PRODUCT_BUNDLE_IDENTIFIER = com.mapbox.MapboxCoreNavigationTests;
				PRODUCT_NAME = "$(TARGET_NAME)";
				SWIFT_VERSION = 3.0;
			};
			name = Release;
		};
/* End XCBuildConfiguration section */

/* Begin XCConfigurationList section */
		351BEBDE1E5BCC28006FE110 /* Build configuration list for PBXNativeTarget "MapboxNavigation" */ = {
			isa = XCConfigurationList;
			buildConfigurations = (
				351BEBDC1E5BCC28006FE110 /* Debug */,
				351BEBDD1E5BCC28006FE110 /* Release */,
			);
			defaultConfigurationIsVisible = 0;
			defaultConfigurationName = Release;
		};
		352BBC4E1E5E78D700703DF1 /* Build configuration list for PBXNativeTarget "Example-SwiftTests" */ = {
			isa = XCConfigurationList;
			buildConfigurations = (
				352BBC4F1E5E78D700703DF1 /* Debug */,
				352BBC501E5E78D700703DF1 /* Release */,
			);
			defaultConfigurationIsVisible = 0;
			defaultConfigurationName = Release;
		};
		352BBC5C1E5E78EA00703DF1 /* Build configuration list for PBXNativeTarget "Example-Objective-CTests" */ = {
			isa = XCConfigurationList;
			buildConfigurations = (
				352BBC5D1E5E78EA00703DF1 /* Debug */,
				352BBC5E1E5E78EA00703DF1 /* Release */,
			);
			defaultConfigurationIsVisible = 0;
			defaultConfigurationName = Release;
		};
		358D14741E5E3B7700ADE590 /* Build configuration list for PBXNativeTarget "Example-Swift" */ = {
			isa = XCConfigurationList;
			buildConfigurations = (
				358D14721E5E3B7700ADE590 /* Debug */,
				358D14731E5E3B7700ADE590 /* Release */,
			);
			defaultConfigurationIsVisible = 0;
			defaultConfigurationName = Release;
		};
		358D14BA1E5E3FDC00ADE590 /* Build configuration list for PBXNativeTarget "Example-Objective-C" */ = {
			isa = XCConfigurationList;
			buildConfigurations = (
				358D14BB1E5E3FDC00ADE590 /* Debug */,
				358D14BC1E5E3FDC00ADE590 /* Release */,
			);
			defaultConfigurationIsVisible = 0;
			defaultConfigurationName = Release;
		};
		35B711D71E5E7AD2001EDA8D /* Build configuration list for PBXNativeTarget "MapboxNavigationTests" */ = {
			isa = XCConfigurationList;
			buildConfigurations = (
				35B711D81E5E7AD2001EDA8D /* Debug */,
				35B711D91E5E7AD2001EDA8D /* Release */,
			);
			defaultConfigurationIsVisible = 0;
			defaultConfigurationName = Release;
		};
		C5ADFBC31DDCC7840011824B /* Build configuration list for PBXProject "MapboxNavigation" */ = {
			isa = XCConfigurationList;
			buildConfigurations = (
				C5ADFBDB1DDCC7840011824B /* Debug */,
				C5ADFBDC1DDCC7840011824B /* Release */,
			);
			defaultConfigurationIsVisible = 0;
			defaultConfigurationName = Release;
		};
		C5ADFBDD1DDCC7840011824B /* Build configuration list for PBXNativeTarget "MapboxCoreNavigation" */ = {
			isa = XCConfigurationList;
			buildConfigurations = (
				C5ADFBDE1DDCC7840011824B /* Debug */,
				C5ADFBDF1DDCC7840011824B /* Release */,
			);
			defaultConfigurationIsVisible = 0;
			defaultConfigurationName = Release;
		};
		C5ADFBE01DDCC7840011824B /* Build configuration list for PBXNativeTarget "MapboxCoreNavigationTests" */ = {
			isa = XCConfigurationList;
			buildConfigurations = (
				C5ADFBE11DDCC7840011824B /* Debug */,
				C5ADFBE21DDCC7840011824B /* Release */,
			);
			defaultConfigurationIsVisible = 0;
			defaultConfigurationName = Release;
		};
/* End XCConfigurationList section */
	};
	rootObject = C5ADFBC01DDCC7840011824B /* Project object */;
}<|MERGE_RESOLUTION|>--- conflicted
+++ resolved
@@ -386,9 +386,7 @@
 		C5ADFBFD1DDCC9CE0011824B /* Geometry.swift */ = {isa = PBXFileReference; fileEncoding = 4; lastKnownFileType = sourcecode.swift; path = Geometry.swift; sourceTree = "<group>"; };
 		C5CFE4871EF2FD4C006F48E8 /* MGLMapboxEvents.swift */ = {isa = PBXFileReference; fileEncoding = 4; lastKnownFileType = sourcecode.swift; path = MGLMapboxEvents.swift; sourceTree = "<group>"; };
 		C5D9800C1EFA8BA9006DBF2E /* CustomViewController.swift */ = {isa = PBXFileReference; fileEncoding = 4; lastKnownFileType = sourcecode.swift; path = CustomViewController.swift; sourceTree = "<group>"; };
-<<<<<<< HEAD
 		C5D9800E1EFBCDAD006DBF2E /* Date.swift */ = {isa = PBXFileReference; fileEncoding = 4; lastKnownFileType = sourcecode.swift; path = Date.swift; sourceTree = "<group>"; };
-=======
 		DA625E901F10557300FBE176 /* fa */ = {isa = PBXFileReference; fileEncoding = 4; lastKnownFileType = text.plist.strings; name = fa; path = fa.lproj/Main.strings; sourceTree = "<group>"; };
 		DA625E911F10559600FBE176 /* fa */ = {isa = PBXFileReference; fileEncoding = 4; lastKnownFileType = text.plist.strings; name = fa; path = fa.lproj/Main.strings; sourceTree = "<group>"; };
 		DA625E921F1055DE00FBE176 /* fa */ = {isa = PBXFileReference; fileEncoding = 4; lastKnownFileType = text.plist.strings; name = fa; path = fa.lproj/Navigation.strings; sourceTree = "<group>"; };
@@ -410,7 +408,6 @@
 		DA625EA91F1061DA00FBE176 /* sv */ = {isa = PBXFileReference; fileEncoding = 4; lastKnownFileType = text.plist.strings; name = sv; path = sv.lproj/Navigation.strings; sourceTree = "<group>"; };
 		DA625EAA1F10621A00FBE176 /* vi */ = {isa = PBXFileReference; fileEncoding = 4; lastKnownFileType = text.plist.strings; name = vi; path = vi.lproj/Navigation.strings; sourceTree = "<group>"; };
 		DA625EAB1F10622700FBE176 /* vi */ = {isa = PBXFileReference; lastKnownFileType = text.plist.xml; name = vi; path = vi.lproj/Abbreviations.plist; sourceTree = "<group>"; };
->>>>>>> b3a858ed
 		DAAE5F311EAE4C4700832871 /* Base */ = {isa = PBXFileReference; fileEncoding = 4; lastKnownFileType = text.plist.strings; name = Base; path = Base.lproj/Localizable.strings; sourceTree = "<group>"; };
 		DAAE5F331EAE4C5A00832871 /* zh-Hans */ = {isa = PBXFileReference; fileEncoding = 4; lastKnownFileType = text.plist.strings; name = "zh-Hans"; path = "zh-Hans.lproj/Localizable.strings"; sourceTree = "<group>"; };
 		DAB2CCE61DF7AFDE001B2FE1 /* dc-line.geojson */ = {isa = PBXFileReference; fileEncoding = 4; lastKnownFileType = text; path = "dc-line.geojson"; sourceTree = "<group>"; };
